--- conflicted
+++ resolved
@@ -140,7 +140,6 @@
       "_type": "request_group"
     },
     {
-<<<<<<< HEAD
       "_id": "req_6197fefa1e1448a89f30712ec12295f8",
       "parentId": "fld_2b54cbb84e244284b3ef752c5f805376",
       "modified": 1600249571669,
@@ -274,8 +273,6 @@
       "_type": "request"
     },
     {
-=======
->>>>>>> 70c8dc50
       "_id": "req_dd6e5c718f974407bb79fe3c953b7106",
       "parentId": "fld_72829b866f0441e184e0d1a2030f8220",
       "modified": 1599825736386,
