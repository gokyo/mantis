package io.iohk.ethereum.txExecTest.util

import java.io.Closeable

import akka.util.ByteString
import io.iohk.ethereum.db.dataSource.EphemDataSource
import io.iohk.ethereum.db.storage._
import io.iohk.ethereum.domain._
import io.iohk.ethereum.network.p2p.messages.PV62.BlockBody
import io.iohk.ethereum.network.p2p.messages.PV62.BlockBody._
import io.iohk.ethereum.network.p2p.messages.PV62.BlockHeaderImplicits._
import io.iohk.ethereum.network.p2p.messages.PV63._
import MptNodeEncoders._
import ReceiptImplicits._
import io.iohk.ethereum.db.cache.MapCaches
import io.iohk.ethereum.db.storage.pruning.{ArchivePruning, PruningMode}
import io.iohk.ethereum.mpt.{BranchNode, ExtensionNode, HashNode, LeafNode, MptNode}
import org.bouncycastle.util.encoders.Hex

import scala.io.Source
import scala.util.Try

object FixtureProvider {

  case class Fixture(
    blockByNumber: Map[BigInt, Block],
    blockByHash: Map[ByteString, Block],
    blockHeaders: Map[ByteString, BlockHeader],
    blockBodies: Map[ByteString, BlockBody],
    receipts: Map[ByteString, Seq[Receipt]],
    stateMpt: Map[ByteString, MptNode],
    contractMpts: Map[ByteString, MptNode],
    evmCode: Map[ByteString, ByteString]
  )

  // scalastyle:off
  def prepareStorages(blockNumber: BigInt, fixtures: Fixture): BlockchainStorages = {

    val storages: BlockchainStorages = new BlockchainStorages with MapCaches{

      override val receiptStorage: ReceiptStorage = new ReceiptStorage(EphemDataSource())
      override val evmCodeStorage: EvmCodeStorage = new EvmCodeStorage(EphemDataSource())
      override val blockHeadersStorage: BlockHeadersStorage = new BlockHeadersStorage(EphemDataSource())
      override val blockNumberMappingStorage: BlockNumberMappingStorage = new BlockNumberMappingStorage(EphemDataSource())
      override val blockBodiesStorage: BlockBodiesStorage = new BlockBodiesStorage(EphemDataSource())
      override val totalDifficultyStorage: TotalDifficultyStorage = new TotalDifficultyStorage(EphemDataSource())
      override val transactionMappingStorage: TransactionMappingStorage = new TransactionMappingStorage(EphemDataSource())
      override val nodeStorage: NodeStorage = new NodeStorage(EphemDataSource())
      override val cachedNodeStorage: CachedNodeStorage = new CachedNodeStorage(nodeStorage, caches.nodeCache)
      override val pruningMode: PruningMode = ArchivePruning
      override val appStateStorage: AppStateStorage = new AppStateStorage(EphemDataSource())
      override val stateStorage: StateStorage = StateStorage(pruningMode, nodeStorage, cachedNodeStorage)
    }

    val blocksToInclude = fixtures.blockByNumber.toSeq.sortBy { case (number, _) => number }.takeWhile { case (number, _) => number <= blockNumber }
    val blockchain = BlockchainImpl(storages)

    blocksToInclude.foreach { case (_, block) =>
      storages.blockBodiesStorage.put(block.header.hash, fixtures.blockBodies(block.header.hash))
      storages.blockHeadersStorage.put(block.header.hash, fixtures.blockHeaders(block.header.hash))
      storages.blockNumberMappingStorage.put(block.header.number, block.header.hash)
      fixtures.receipts.get(block.header.hash).foreach(r => storages.receiptStorage.put(block.header.hash, r))

      def traverse(nodeHash: ByteString): Unit = fixtures.stateMpt.get(nodeHash).orElse(fixtures.contractMpts.get(nodeHash)) match {
        case Some(m: BranchNode) =>
<<<<<<< HEAD
          storages.stateStorage.saveNode(ByteString(m.hash), m.toBytes, block.header.number)
          m.children.collect { case HashNode(hash) => hash}.foreach(e => traverse(ByteString(e)))

=======
          blockchain.nodesKeyValueStorageFor(Some(block.header.number), storages.nodeStorage).update(Nil, Seq(ByteString(m.hash) -> m.toBytes))
          m.children.collect { case HashNode(hash) => traverse(ByteString(hash))}
>>>>>>> 4f408f7d
        case Some(m: ExtensionNode) =>
          storages.stateStorage.saveNode(ByteString(m.hash), m.toBytes, block.header.number)
          m.next match {
            case HashNode(hash) if hash.nonEmpty => traverse(ByteString(hash))
            case _ =>
          }

        case Some(m: LeafNode) =>
          import AccountImplicits._
          storages.stateStorage.saveNode(ByteString(m.hash), m.toBytes, block.header.number)
          Try(m.value.toArray[Byte].toAccount).toOption.foreach { account =>
            if (account.codeHash != DumpChainActor.emptyEvm) {
              storages.evmCodeStorage.put(account.codeHash, fixtures.evmCode(account.codeHash))
            }
            if (account.storageRoot != DumpChainActor.emptyStorage) {
              traverse(account.storageRoot)
            }
          }

        case _ =>

      }

      traverse(block.header.stateRoot)
    }

    storages
  }

  def loadFixtures(path: String): Fixture = {
    val bodies: Map[ByteString, BlockBody] = withClose(Source.fromFile(getClass.getResource(s"$path/bodies.txt").getPath))(_.getLines()
      .map(s => s.split(" ").toSeq).collect {
      case Seq(h, v) =>
        val key = ByteString(Hex.decode(h))
        val value: BlockBody = Hex.decode(v).toBlockBody
        key -> value
    }.toMap)

    val headers: Map[ByteString, BlockHeader] = withClose(Source.fromFile(getClass.getResource(s"$path/headers.txt").getPath))(_.getLines()
      .map(s => s.split(" ").toSeq).collect {
      case Seq(h, v) =>
        val key = ByteString(Hex.decode(h))
        val value: BlockHeader = Hex.decode(v).toBlockHeader
        key -> value
    }.toMap)

    val receipts: Map[ByteString, Seq[Receipt]] = withClose(Source.fromFile(getClass.getResource(s"$path/receipts.txt").getPath))(_.getLines()
      .map(s => s.split(" ").toSeq).collect {
      case Seq(h, v) =>
        val key = ByteString(Hex.decode(h))
        val value: Seq[Receipt] = Hex.decode(v).toReceipts
        key -> value
    }.toMap)

    val stateTree: Map[ByteString, MptNode] = withClose(Source.fromFile(getClass.getResource(s"$path/stateTree.txt").getPath))(_.getLines()
      .map(s => s.split(" ").toSeq).collect {
      case Seq(h, v) =>
        val key = ByteString(Hex.decode(h))
        val value: MptNode = Hex.decode(v).toMptNode
        key -> value
    }.toMap)

    val contractTrees: Map[ByteString, MptNode] = withClose(Source.fromFile(getClass.getResource(s"$path/contractTrees.txt").getPath))(_.getLines()
      .map(s => s.split(" ").toSeq).collect {
      case Seq(h, v) =>
        val key = ByteString(Hex.decode(h))
        val value: MptNode = Hex.decode(v).toMptNode
        key -> value
    }.toMap)

    val evmCode: Map[ByteString, ByteString] = withClose(Source.fromFile(getClass.getResource(s"$path/evmCode.txt").getPath))(_.getLines()
      .map(s => s.split(" ").toSeq).collect {
      case Seq(h, v) => ByteString(Hex.decode(h)) -> ByteString(Hex.decode(v))
    }.toMap)

    val blocks = headers.toList.sortBy { case (hash, _) => Hex.toHexString(hash.toArray[Byte]) }.map { case (_, header) => header }
      .zip(bodies.toList.sortBy { case (hash, _) => Hex.toHexString(hash.toArray[Byte]) }.map { case (_, body) => body })
      .map { case (h, b) => Block(h, b) }

    Fixture(blocks.map(b => b.header.number -> b).toMap, blocks.map(b => b.header.hash -> b).toMap, headers, bodies, receipts, stateTree, contractTrees, evmCode)
  }

  private def withClose[A, B <: Closeable] (closeable: B) (f: B => A): A = try { f(closeable) } finally { closeable.close() }
}<|MERGE_RESOLUTION|>--- conflicted
+++ resolved
@@ -63,14 +63,9 @@
 
       def traverse(nodeHash: ByteString): Unit = fixtures.stateMpt.get(nodeHash).orElse(fixtures.contractMpts.get(nodeHash)) match {
         case Some(m: BranchNode) =>
-<<<<<<< HEAD
           storages.stateStorage.saveNode(ByteString(m.hash), m.toBytes, block.header.number)
-          m.children.collect { case HashNode(hash) => hash}.foreach(e => traverse(ByteString(e)))
+          m.children.collect { case HashNode(hash) => traverse(ByteString(hash))}
 
-=======
-          blockchain.nodesKeyValueStorageFor(Some(block.header.number), storages.nodeStorage).update(Nil, Seq(ByteString(m.hash) -> m.toBytes))
-          m.children.collect { case HashNode(hash) => traverse(ByteString(hash))}
->>>>>>> 4f408f7d
         case Some(m: ExtensionNode) =>
           storages.stateStorage.saveNode(ByteString(m.hash), m.toBytes, block.header.number)
           m.next match {
