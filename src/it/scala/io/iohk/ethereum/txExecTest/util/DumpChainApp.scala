--- conflicted
+++ resolved
@@ -27,7 +27,6 @@
 
 import scala.concurrent.duration._
 import io.iohk.ethereum.domain.BlockHeader.HeaderExtraFields.HefEmpty
-import io.iohk.ethereum.network.discovery.DiscoveryConfig
 
 object DumpChainApp extends App with NodeKeyBuilder with SecureRandomBuilder with AuthHandshakerBuilder {
   val conf = ConfigFactory.load("txExecTest/chainDump.conf")
@@ -38,10 +37,6 @@
   val maxBlocks = conf.getInt("maxBlocks")
 
   val blockchainConfig = Config.blockchains.blockchainConfig
-<<<<<<< HEAD
-  val discoveryConfig = DiscoveryConfig(Config.config, blockchainConfig.bootstrapNodes)
-=======
->>>>>>> 61fbcacd
 
   val peerConfig = new PeerConfiguration {
     override val rlpxConfiguration: RLPxConfiguration = Config.Network.peer.rlpxConfiguration
@@ -99,12 +94,7 @@
       knownNodesManager = actorSystem.deadLetters, // TODO: fixme
       handshaker = handshaker,
       authHandshaker = authHandshaker,
-<<<<<<< HEAD
-      messageDecoder = EthereumMessageDecoder,
-      discoveryConfig
-=======
       messageDecoder = EthereumMessageDecoder
->>>>>>> 61fbcacd
     ),
     "peer-manager"
   )
