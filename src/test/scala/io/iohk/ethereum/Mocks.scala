--- conflicted
+++ resolved
@@ -19,13 +19,9 @@
 object Mocks {
 
   class MockLedger(blockchain: BlockchainImpl, shouldExecuteCorrectly: (Block, BlockchainImpl) => Boolean) extends Ledger{
-<<<<<<< HEAD
-    override def executeBlock(block: Block, alreadyValidated: Boolean = false)
-=======
     override def checkBlockStatus(blockHash:ByteString): BlockStatus = ???
 
-    override def executeBlock(block: Block)
->>>>>>> 12dc0b2d
+    override def executeBlock(block: Block, alreadyValidated: Boolean = false)
     : Either[BlockExecutionError, Seq[Receipt]] = {
       if(shouldExecuteCorrectly(block, blockchain))
         Right(Nil)
