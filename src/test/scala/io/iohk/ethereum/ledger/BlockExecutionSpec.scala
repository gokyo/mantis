package io.iohk.ethereum.ledger

import akka.util.ByteString
import io.iohk.ethereum.Mocks.{MockVM, MockValidatorsAlwaysSucceed, MockValidatorsFailOnSpecificBlockNumber}
import io.iohk.ethereum.consensus.TestConsensus
import io.iohk.ethereum.consensus.blocks.CheckpointBlockGenerator
import io.iohk.ethereum.crypto.ECDSASignature
import io.iohk.ethereum.domain._
import io.iohk.ethereum.ledger.Ledger.BlockResult
import io.iohk.ethereum.vm.OutOfGas
import io.iohk.ethereum.{BlockHelpers, Mocks, ObjectGenerators}
import org.scalatest.matchers.should.Matchers
import org.scalatest.prop.TableFor4
import org.scalatest.wordspec.AnyWordSpec
import org.scalatestplus.scalacheck.ScalaCheckPropertyChecks

// scalastyle:off magic.number
class BlockExecutionSpec extends AnyWordSpec with Matchers with ScalaCheckPropertyChecks {

  "BlockExecution" should {

    "correctly run executeBlocks" when {

      "two blocks with txs (that first one has invalid tx)" in new BlockchainSetup {
        val invalidStx = SignedTransaction(validTx, ECDSASignature(1, 2, 3.toByte))
        val block1BodyWithTxs: BlockBody = validBlockBodyWithNoTxs.copy(transactionList = Seq(invalidStx))
        val block1 = Block(validBlockHeader, block1BodyWithTxs)
        val block2BodyWithTxs: BlockBody =
          validBlockBodyWithNoTxs.copy(transactionList = Seq(validStxSignedByOrigin.tx))
        val block2 = Block(
          validBlockHeader.copy(parentHash = validBlockHeader.hash, number = validBlockHeader.number + 1),
          block2BodyWithTxs
        )

        override lazy val vm = new MockVM(c =>
          createResult(
            context = c,
            gasUsed = UInt256(defaultGasLimit),
            gasLimit = UInt256(defaultGasLimit),
            gasRefund = UInt256.Zero,
            logs = defaultLogs,
            addressesToDelete = defaultAddressesToDelete
          )
        )

        val mockValidators = new MockValidatorsFailOnSpecificBlockNumber(block1.header.number)
        val newConsensus: TestConsensus = consensus.withVM(vm).withValidators(mockValidators)
        val blockValidation = new BlockValidation(newConsensus, blockchain, BlockQueue(blockchain, syncConfig))
        val blockExecution =
          new BlockExecution(blockchain, blockchainConfig, newConsensus.blockPreparator, blockValidation)

<<<<<<< HEAD
        val (blocks, error) =
          blockExecution.executeAndValidateBlocks(List(block1, block2), defaultBlockHeader.difficulty)
=======
        val (blocks, error) = blockExecution.executeAndValidateBlocks(List(block1, block2), defaultChainWeight)
>>>>>>> d6a38d60

        // No block should be executed if first one has invalid transactions
        blocks.isEmpty shouldBe true
        error.isDefined shouldBe true
      }

      "two blocks with txs (that last one has invalid tx)" in new BlockchainSetup {
        val invalidStx = SignedTransaction(validTx, ECDSASignature(1, 2, 3.toByte))
        val block1BodyWithTxs: BlockBody =
          validBlockBodyWithNoTxs.copy(transactionList = Seq(validStxSignedByOrigin.tx))
        val block1 = Block(validBlockHeader, block1BodyWithTxs)
        val block2BodyWithTxs: BlockBody = validBlockBodyWithNoTxs.copy(transactionList = Seq(invalidStx))
        val block2 = Block(
          validBlockHeader.copy(parentHash = validBlockHeader.hash, number = validBlockHeader.number + 1),
          block2BodyWithTxs
        )

        val mockVm = new MockVM(c =>
          createResult(
            context = c,
            gasUsed = UInt256(0),
            gasLimit = UInt256(defaultGasLimit),
            gasRefund = UInt256.Zero,
            logs = defaultLogs,
            addressesToDelete = defaultAddressesToDelete
          )
        )
        val mockValidators = new MockValidatorsFailOnSpecificBlockNumber(block2.header.number)
        val newConsensus: TestConsensus = consensus.withVM(mockVm).withValidators(mockValidators)
        val blockValidation = new BlockValidation(newConsensus, blockchain, BlockQueue(blockchain, syncConfig))
        val blockExecution =
          new BlockExecution(blockchain, blockchainConfig, newConsensus.blockPreparator, blockValidation)

<<<<<<< HEAD
        val (blocks, error) =
          blockExecution.executeAndValidateBlocks(List(block1, block2), defaultBlockHeader.difficulty)
=======
        val (blocks, error) = blockExecution.executeAndValidateBlocks(List(block1, block2), defaultChainWeight)
>>>>>>> d6a38d60

        // Only first block should be executed
        blocks.size shouldBe 1
        blocks.head.block shouldBe block1
        error.isDefined shouldBe true
      }

      "executing a long branch where the last block is invalid" in new BlockchainSetup {
        val chain = BlockHelpers.generateChain(10, validBlockParentBlock)

        val mockVm = new MockVM(c =>
          createResult(
            context = c,
            gasUsed = UInt256(0),
            gasLimit = UInt256(defaultGasLimit),
            gasRefund = UInt256.Zero,
            logs = defaultLogs,
            addressesToDelete = defaultAddressesToDelete
          )
        )
        val mockValidators = new MockValidatorsFailOnSpecificBlockNumber(chain.last.number)
        val newConsensus: TestConsensus = consensus.withVM(mockVm).withValidators(mockValidators)
        val blockValidation = new BlockValidation(newConsensus, blockchain, BlockQueue(blockchain, syncConfig))
        val blockExecution =
          new BlockExecution(blockchain, blockchainConfig, newConsensus.blockPreparator, blockValidation)

        val (blocks, error) = blockExecution.executeAndValidateBlocks(chain, defaultChainWeight)

        // All blocks but the last should be executed, and they should be returned in incremental order
        blocks.map(_.block) shouldBe chain.init
        error.isDefined shouldBe true
      }

      "block with checkpoint and without txs" in new BlockchainSetup {
        val checkpoint = ObjectGenerators.fakeCheckpointGen(2, 5).sample.get
        val blockWithCheckpoint =
          new CheckpointBlockGenerator().generate(Block(validBlockParentHeader, validBlockBodyWithNoTxs), checkpoint)
        val treasuryAccountBefore = blockchain.getAccount(blockchainConfig.treasuryAddress, blockWithCheckpoint.number)

        val mockValidators = MockValidatorsAlwaysSucceed
        val newConsensus: TestConsensus = consensus.withVM(vm).withValidators(mockValidators)
        val blockValidation = new BlockValidation(newConsensus, blockchain, BlockQueue(blockchain, syncConfig))
        val blockExecution =
          new BlockExecution(blockchain, blockchainConfig, newConsensus.blockPreparator, blockValidation)

        val (blocks, error) =
<<<<<<< HEAD
          blockExecution.executeAndValidateBlocks(List(blockWithCheckpoint), defaultBlockHeader.difficulty)
=======
          blockExecution.executeAndValidateBlocks(List(blockWithCheckpoint), defaultChainWeight)
>>>>>>> d6a38d60
        val beneficiaryAccount =
          blockchain.getAccount(Address(blockWithCheckpoint.header.beneficiary), blockWithCheckpoint.number)
        val treasuryAccountAfter = blockchain.getAccount(blockchainConfig.treasuryAddress, blockWithCheckpoint.number)

        beneficiaryAccount.isDefined shouldBe false
        treasuryAccountBefore shouldBe treasuryAccountAfter
        blocks.size shouldBe 1
        blocks.head.block shouldBe blockWithCheckpoint
        error.isDefined shouldBe false
      }
    }

    "correctly run executeBlockTransactions" when {
      "block without txs" in new BlockExecutionTestSetup {
        val block = Block(validBlockHeader, validBlockBodyWithNoTxs)

        val txsExecResult: Either[BlockExecutionError, BlockResult] = blockExecution.executeBlockTransactions(block)

        txsExecResult.isRight shouldBe true

        val BlockResult(resultingWorldState, resultingGasUsed, resultingReceipts) = txsExecResult.right.get
        resultingGasUsed shouldBe 0
        resultingReceipts shouldBe Nil
      }

      "block with one tx (that produces OutOfGas)" in new BlockchainSetup {

        val blockBodyWithTxs: BlockBody = validBlockBodyWithNoTxs.copy(transactionList = Seq(validStxSignedByOrigin.tx))
        val block = Block(validBlockHeader, blockBodyWithTxs)

        val mockVm = new MockVM(c =>
          createResult(
            context = c,
            gasUsed = UInt256(defaultGasLimit),
            gasLimit = UInt256(defaultGasLimit),
            gasRefund = UInt256.Zero,
            logs = defaultLogs,
            addressesToDelete = defaultAddressesToDelete,
            error = Some(OutOfGas)
          )
        )

        val newConsensus: TestConsensus = consensus.withVM(mockVm)

        val blockValidation = new BlockValidation(newConsensus, blockchain, BlockQueue(blockchain, syncConfig))
        val blockExecution =
          new BlockExecution(blockchain, blockchainConfig, newConsensus.blockPreparator, blockValidation)

        val txsExecResult: Either[BlockExecutionError, BlockResult] = blockExecution.executeBlockTransactions(block)

        txsExecResult.isRight shouldBe true
        val BlockResult(resultingWorldState, resultingGasUsed, resultingReceipts) = txsExecResult.right.get

        val transaction: Transaction = validStxSignedByOrigin.tx.tx
        // Check valid world
        val minerPaymentForTxs = UInt256(transaction.gasLimit * transaction.gasPrice)
        val changes = Seq(
          originAddress -> IncreaseNonce,
          originAddress -> UpdateBalance(-minerPaymentForTxs), // Origin payment for tx execution and nonce increase
          minerAddress -> UpdateBalance(minerPaymentForTxs) // Miner reward for tx execution
        )
        val expectedStateRoot: ByteString = applyChanges(validBlockParentHeader.stateRoot, blockchainStorages, changes)
        expectedStateRoot shouldBe InMemoryWorldStateProxy.persistState(resultingWorldState).stateRootHash

        // Check valid gasUsed
        resultingGasUsed shouldBe transaction.gasLimit

        // Check valid receipts
        resultingReceipts.size shouldBe 1
        val Receipt(rootHashReceipt, gasUsedReceipt, logsBloomFilterReceipt, logsReceipt) = resultingReceipts.head
        rootHashReceipt shouldBe HashOutcome(expectedStateRoot)
        gasUsedReceipt shouldBe resultingGasUsed
        logsBloomFilterReceipt shouldBe BloomFilter.create(Nil)
        logsReceipt shouldBe Nil
      }

      "block with one tx (that produces no errors)" in new BlockchainSetup {

        val table: TableFor4[BigInt, Seq[TxLogEntry], Set[Address], Boolean] =
          Table[BigInt, Seq[TxLogEntry], Set[Address], Boolean](
            ("gasLimit/gasUsed", "logs", "addressesToDelete", "txValidAccordingToValidators"),
            (defaultGasLimit, Nil, Set.empty, true),
            (defaultGasLimit / 2, Nil, defaultAddressesToDelete, true),
            (2 * defaultGasLimit, defaultLogs, Set.empty, true),
            (defaultGasLimit, defaultLogs, defaultAddressesToDelete, true),
            (defaultGasLimit, defaultLogs, defaultAddressesToDelete, false)
          )

        forAll(table) { (gasLimit, logs, addressesToDelete, txValidAccordingToValidators) =>
          val tx = validTx.copy(gasLimit = gasLimit)
          val stx = SignedTransaction.sign(tx, originKeyPair, Some(blockchainConfig.chainId))

          val blockHeader: BlockHeader = validBlockHeader.copy(gasLimit = gasLimit)
          val blockBodyWithTxs: BlockBody = validBlockBodyWithNoTxs.copy(transactionList = Seq(stx.tx))
          val block = Block(blockHeader, blockBodyWithTxs)

          val mockValidators =
            if (txValidAccordingToValidators) Mocks.MockValidatorsAlwaysSucceed else Mocks.MockValidatorsAlwaysFail
          val mockVm = new MockVM(c =>
            createResult(
              context = c,
              gasUsed = UInt256(gasLimit),
              gasLimit = UInt256(gasLimit),
              gasRefund = UInt256.Zero,
              logs = logs,
              addressesToDelete = addressesToDelete
            )
          )

          // Beware we are not using `ledger`
          val newConsensus = consensus.withValidators(mockValidators).withVM(mockVm)
          val blockValidation = new BlockValidation(newConsensus, blockchain, BlockQueue(blockchain, syncConfig))
          val blockExecution =
            new BlockExecution(blockchain, blockchainConfig, newConsensus.blockPreparator, blockValidation)

          val txsExecResult = blockExecution.executeBlockTransactions(block)

          txsExecResult.isRight shouldBe txValidAccordingToValidators
          if (txsExecResult.isRight) {
            val BlockResult(resultingWorldState, resultingGasUsed, resultingReceipts) = txsExecResult.right.get

            val transaction = stx.tx.tx
            // Check valid world
            val minerPaymentForTxs = UInt256(transaction.gasLimit * transaction.gasPrice)
            val changes = Seq(
              originAddress -> IncreaseNonce,
              originAddress -> UpdateBalance(-minerPaymentForTxs), // Origin payment for tx execution and nonce increase
              minerAddress -> UpdateBalance(minerPaymentForTxs) // Miner reward for tx execution
            ) ++ addressesToDelete.map(address => address -> DeleteAccount) // Delete all accounts to be deleted
            val expectedStateRoot = applyChanges(validBlockParentHeader.stateRoot, blockchainStorages, changes)
            expectedStateRoot shouldBe InMemoryWorldStateProxy.persistState(resultingWorldState).stateRootHash

            // Check valid gasUsed
            resultingGasUsed shouldBe stx.tx.tx.gasLimit

            // Check valid receipts
            resultingReceipts.size shouldBe 1
            val Receipt(rootHashReceipt, gasUsedReceipt, logsBloomFilterReceipt, logsReceipt) = resultingReceipts.head
            rootHashReceipt shouldBe HashOutcome(expectedStateRoot)
            gasUsedReceipt shouldBe resultingGasUsed
            logsBloomFilterReceipt shouldBe BloomFilter.create(logs)
            logsReceipt shouldBe logs
          }
        }
      }

      "last one wasn't executed correctly" in new BlockExecutionTestSetup {
        val invalidStx = SignedTransaction(validTx, ECDSASignature(1, 2, 3.toByte))
        val blockBodyWithTxs: BlockBody =
          validBlockBodyWithNoTxs.copy(transactionList = Seq(validStxSignedByOrigin.tx, invalidStx))
        val block = Block(validBlockHeader, blockBodyWithTxs)

        val txsExecResult: Either[BlockExecutionError, BlockResult] = blockExecution.executeBlockTransactions(block)

        txsExecResult.isLeft shouldBe true
      }

      "first one wasn't executed correctly" in new BlockExecutionTestSetup {
        val invalidStx = SignedTransaction(validTx, ECDSASignature(1, 2, 3.toByte))
        val blockBodyWithTxs: BlockBody =
          validBlockBodyWithNoTxs.copy(transactionList = Seq(invalidStx, validStxSignedByOrigin.tx))
        val block = Block(validBlockHeader, blockBodyWithTxs)

        val txsExecResult: Either[BlockExecutionError, BlockResult] = blockExecution.executeBlockTransactions(block)

        txsExecResult.isLeft shouldBe true
      }
    }
  }

  trait BlockExecutionTestSetup extends BlockchainSetup {

    val blockValidation = new BlockValidation(consensus, blockchain, BlockQueue(blockchain, syncConfig))
    val blockExecution = new BlockExecution(blockchain, blockchainConfig, consensus.blockPreparator, blockValidation)

  }
}<|MERGE_RESOLUTION|>--- conflicted
+++ resolved
@@ -49,12 +49,7 @@
         val blockExecution =
           new BlockExecution(blockchain, blockchainConfig, newConsensus.blockPreparator, blockValidation)
 
-<<<<<<< HEAD
-        val (blocks, error) =
-          blockExecution.executeAndValidateBlocks(List(block1, block2), defaultBlockHeader.difficulty)
-=======
         val (blocks, error) = blockExecution.executeAndValidateBlocks(List(block1, block2), defaultChainWeight)
->>>>>>> d6a38d60
 
         // No block should be executed if first one has invalid transactions
         blocks.isEmpty shouldBe true
@@ -88,12 +83,7 @@
         val blockExecution =
           new BlockExecution(blockchain, blockchainConfig, newConsensus.blockPreparator, blockValidation)
 
-<<<<<<< HEAD
-        val (blocks, error) =
-          blockExecution.executeAndValidateBlocks(List(block1, block2), defaultBlockHeader.difficulty)
-=======
         val (blocks, error) = blockExecution.executeAndValidateBlocks(List(block1, block2), defaultChainWeight)
->>>>>>> d6a38d60
 
         // Only first block should be executed
         blocks.size shouldBe 1
@@ -140,11 +130,7 @@
           new BlockExecution(blockchain, blockchainConfig, newConsensus.blockPreparator, blockValidation)
 
         val (blocks, error) =
-<<<<<<< HEAD
-          blockExecution.executeAndValidateBlocks(List(blockWithCheckpoint), defaultBlockHeader.difficulty)
-=======
           blockExecution.executeAndValidateBlocks(List(blockWithCheckpoint), defaultChainWeight)
->>>>>>> d6a38d60
         val beneficiaryAccount =
           blockchain.getAccount(Address(blockWithCheckpoint.header.beneficiary), blockWithCheckpoint.number)
         val treasuryAccountAfter = blockchain.getAccount(blockchainConfig.treasuryAddress, blockWithCheckpoint.number)
