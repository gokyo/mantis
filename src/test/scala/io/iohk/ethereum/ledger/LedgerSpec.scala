package io.iohk.ethereum.ledger

import akka.util.ByteString
import akka.util.ByteString.{empty => bEmpty}
import io.iohk.ethereum.crypto._
import io.iohk.ethereum.db.components.{SharedEphemDataSources, Storages}
import io.iohk.ethereum.domain._
<<<<<<< HEAD
import io.iohk.ethereum.utils.{BlockchainConfig, Config}
=======
import io.iohk.ethereum.rlp
import io.iohk.ethereum.rlp.RLPList
import io.iohk.ethereum.utils.Config
>>>>>>> 44040f9e
import io.iohk.ethereum.ledger.Ledger.{PC, PR}
import io.iohk.ethereum.vm.{Storage, WorldStateProxy, _}
import org.scalatest.{FlatSpec, Matchers}
import org.scalatest.prop.PropertyChecks
import org.spongycastle.crypto.params.ECPublicKeyParameters
<<<<<<< HEAD
=======
import io.iohk.ethereum.rlp.RLPImplicitConversions._
import io.iohk.ethereum.rlp.RLPImplicits._
>>>>>>> 44040f9e

class LedgerSpec extends FlatSpec with PropertyChecks with Matchers {

  val blockchainConfig = BlockchainConfig(Config.config)

  class MockVM(runFn: PC => PR) extends VM {
    override def run[W <: WorldStateProxy[W, S], S <: Storage[S]](context: ProgramContext[W, S]): ProgramResult[W, S] =
      runFn(context.asInstanceOf[PC]).asInstanceOf[ProgramResult[W, S]]
  }

  def createResult(context: PC, gasUsed: UInt256, gasLimit: UInt256, gasRefund: UInt256, error: Option[ProgramError], returnData: ByteString = bEmpty): PR = ProgramResult(
    returnData = returnData,
    gasRemaining = gasLimit - gasUsed,
    world = context.world,
    Nil,
    Nil,
    gasRefund,
    error
  )


  "Ledger" should "correctly adjust gas used when refunding gas to the sender and paying for gas to the miner" in new TestSetup {

    val initialOriginBalance: UInt256 = 1000000
    val initialMinerBalance: UInt256 = 2000000

    val table = Table[UInt256, UInt256, Option[ProgramError], UInt256](
      ("gasUsed", "refundsFromVM", "maybeError", "balanceDelta"),
      (25000, 20000, None, (25000 / 2) * defaultGasPrice),
      (25000, 10000, None, (25000 - 10000) * 10),
      (125000, 10000, Some(OutOfGas), defaultGasLimit * defaultGasPrice),
      (125000, 100000, Some(OutOfGas), defaultGasLimit * defaultGasPrice)
    )

    forAll(table) { (gasUsed, gasRefund, error, balanceDelta) =>

      val initialWorld = emptyWorld
        .saveAccount(originAddress, Account(nonce = UInt256(defaultTx.nonce), balance = initialOriginBalance))
        .saveAccount(minerAddress, Account(balance = initialMinerBalance))

      val tx = defaultTx.copy(gasPrice = defaultGasPrice, gasLimit = defaultGasLimit)
      val stx = SignedTransaction.sign(tx, keyPair, blockchainConfig.chainId)

      val header = defaultBlockHeader.copy(beneficiary = minerAddress.bytes)

      val mockVM = new MockVM(createResult(_, gasUsed, defaultGasLimit, gasRefund, error))
      val ledger = new Ledger(mockVM, blockchainConfig)

      val postTxWorld = ledger.executeTransaction(stx, header, initialWorld).worldState

      postTxWorld.getBalance(originAddress) shouldEqual (initialOriginBalance - balanceDelta)
      postTxWorld.getBalance(minerAddress) shouldEqual (initialMinerBalance + balanceDelta)
    }
  }

  it should "correctly change the nonce when executing a tx that results in contract creation" in new TestSetup {

    val initialOriginBalance: UInt256 = 1000000
    val initialMinerBalance: UInt256 = 2000000

    val initialOriginNonce = defaultTx.nonce

    val initialWorld = emptyWorld
      .saveAccount(originAddress, Account(nonce = UInt256(initialOriginNonce), balance = initialOriginBalance))
      .saveAccount(minerAddress, Account(balance = initialMinerBalance))

    val tx = defaultTx.copy(gasPrice = defaultGasPrice, gasLimit = defaultGasLimit, receivingAddress = None, payload = ByteString.empty)
    val stx = SignedTransaction.sign(tx, keyPair, blockchainConfig.chainId)

    val header = defaultBlockHeader.copy(beneficiary = minerAddress.bytes)

    val ledger = new Ledger(new MockVM(createResult(_, defaultGasLimit, defaultGasLimit, 0, None)), blockchainConfig)

    val postTxWorld = ledger.executeTransaction(stx, header, initialWorld).worldState

    postTxWorld.getGuaranteedAccount(originAddress).nonce shouldBe (initialOriginNonce + 1)
  }

  it should "correctly change the nonce when executing a tx that results in a message call" in new TestSetup {

    val initialOriginBalance: UInt256 = 1000000
    val initialMinerBalance: UInt256 = 2000000

    val initialOriginNonce = defaultTx.nonce

    val initialWorld = emptyWorld
      .saveAccount(originAddress, Account(nonce = UInt256(initialOriginNonce), balance = initialOriginBalance))
      .saveAccount(minerAddress, Account(balance = initialMinerBalance))

    val tx = defaultTx.copy(
      gasPrice = defaultGasPrice, gasLimit = defaultGasLimit,
      receivingAddress = Some(originAddress), payload = ByteString.empty
    )
    val stx = SignedTransaction.sign(tx, keyPair, blockchainConfig.chainId)

    val header = defaultBlockHeader.copy(beneficiary = minerAddress.bytes)

    val ledger = new Ledger(new MockVM(createResult(_, defaultGasLimit, defaultGasLimit, 0, None)), blockchainConfig)

    val postTxWorld = ledger.executeTransaction(stx, header, initialWorld).worldState

    postTxWorld.getGuaranteedAccount(originAddress).nonce shouldBe (initialOriginNonce + 1)
  }

  it should "allow to create an account and not run out of gas before Homestead" in new TestSetup {
    val initialOriginBalance: UInt256 = 1000000

    val initialOriginNonce = defaultTx.nonce

    val initialWorld = emptyWorld
      .saveAccount(originAddress, Account(nonce = UInt256(initialOriginNonce), balance = initialOriginBalance))

    val tx = defaultTx.copy(gasPrice = defaultGasPrice, gasLimit = defaultGasLimit, receivingAddress = None, payload = ByteString.empty)
    val stx = SignedTransaction.sign(tx, keyPair)

    val header = defaultBlockHeader.copy(beneficiary = minerAddress.bytes, number = Config.Blockchain.homesteadBlockNumber - 1)

    val ledger = new Ledger(new MockVM(createResult(_, defaultGasLimit, defaultGasLimit, 0, None, returnData = ByteString("contract code"))))

    val txResult = ledger.executeTransaction(stx, header, initialWorld)
    val postTxWorld = txResult.worldState

    val newContractAddress = {
      val hash = kec256(rlp.encode(RLPList(originAddress.bytes, initialOriginNonce)))
      Address(hash)
    }

    postTxWorld.accountExists(newContractAddress) shouldBe true
    postTxWorld.getCode(newContractAddress) shouldBe ByteString()
  }

  it should "run out of gas in contract creation after Homestead" in new TestSetup {
    val initialOriginBalance: UInt256 = 1000000

    val initialOriginNonce = defaultTx.nonce

    val initialWorld = emptyWorld
      .saveAccount(originAddress, Account(nonce = UInt256(initialOriginNonce), balance = initialOriginBalance))

    val tx = defaultTx.copy(gasPrice = defaultGasPrice, gasLimit = defaultGasLimit, receivingAddress = None, payload = ByteString.empty)
    val stx = SignedTransaction.sign(tx, keyPair)

    val header = defaultBlockHeader.copy(beneficiary = minerAddress.bytes, number = Config.Blockchain.homesteadBlockNumber + 1)

    val ledger = new Ledger(new MockVM(createResult(_, defaultGasLimit, defaultGasLimit, 0, None, returnData = ByteString("contract code"))))

    val txResult = ledger.executeTransaction(stx, header, initialWorld)
    val postTxWorld = txResult.worldState

    val newContractAddress = {
      val hash = kec256(rlp.encode(RLPList(originAddress.bytes, initialOriginNonce)))
      Address(hash)
    }

    postTxWorld.accountExists(newContractAddress) shouldBe false
    postTxWorld.getCode(newContractAddress) shouldBe ByteString()
  }

  trait TestSetup {
    val keyPair = generateKeyPair()
    val originAddress = Address(kec256(keyPair.getPublic.asInstanceOf[ECPublicKeyParameters].getQ.getEncoded(false)))
    val minerAddress = Address(666)

    val defaultBlockHeader = BlockHeader(
      parentHash = bEmpty,
      ommersHash = bEmpty,
      beneficiary = bEmpty,
      stateRoot = bEmpty,
      transactionsRoot = bEmpty,
      receiptsRoot = bEmpty,
      logsBloom = bEmpty,
      difficulty = 1000000,
      number = blockchainConfig.homesteadBlockNumber + 1,
      gasLimit = 1000000,
      gasUsed = 0,
      unixTimestamp = 1486752441,
      extraData = bEmpty,
      mixHash = bEmpty,
      nonce = bEmpty
    )

    val defaultTx = Transaction(
      nonce = 42,
      gasPrice = 1,
      gasLimit = 90000,
      receivingAddress = Address(123),
      value = 0,
      payload = ByteString.empty)

    val storagesInstance = new SharedEphemDataSources with Storages.DefaultStorages

    val emptyWorld = InMemoryWorldStateProxy(
      storagesInstance.storages,
      storagesInstance.storages.nodeStorage
    )

    val defaultGasPrice: UInt256 = 10
    val defaultGasLimit: UInt256 = 1000000
  }

}<|MERGE_RESOLUTION|>--- conflicted
+++ resolved
@@ -1,28 +1,23 @@
 package io.iohk.ethereum.ledger
+
 
 import akka.util.ByteString
 import akka.util.ByteString.{empty => bEmpty}
 import io.iohk.ethereum.crypto._
 import io.iohk.ethereum.db.components.{SharedEphemDataSources, Storages}
 import io.iohk.ethereum.domain._
-<<<<<<< HEAD
-import io.iohk.ethereum.utils.{BlockchainConfig, Config}
-=======
 import io.iohk.ethereum.rlp
 import io.iohk.ethereum.rlp.RLPList
-import io.iohk.ethereum.utils.Config
->>>>>>> 44040f9e
+import io.iohk.ethereum.utils.{BlockchainConfig, Config}
 import io.iohk.ethereum.ledger.Ledger.{PC, PR}
 import io.iohk.ethereum.vm.{Storage, WorldStateProxy, _}
 import org.scalatest.{FlatSpec, Matchers}
 import org.scalatest.prop.PropertyChecks
 import org.spongycastle.crypto.params.ECPublicKeyParameters
-<<<<<<< HEAD
-=======
 import io.iohk.ethereum.rlp.RLPImplicitConversions._
 import io.iohk.ethereum.rlp.RLPImplicits._
->>>>>>> 44040f9e
-
+
+// scalastyle:off
 class LedgerSpec extends FlatSpec with PropertyChecks with Matchers {
 
   val blockchainConfig = BlockchainConfig(Config.config)
@@ -135,11 +130,11 @@
       .saveAccount(originAddress, Account(nonce = UInt256(initialOriginNonce), balance = initialOriginBalance))
 
     val tx = defaultTx.copy(gasPrice = defaultGasPrice, gasLimit = defaultGasLimit, receivingAddress = None, payload = ByteString.empty)
-    val stx = SignedTransaction.sign(tx, keyPair)
-
-    val header = defaultBlockHeader.copy(beneficiary = minerAddress.bytes, number = Config.Blockchain.homesteadBlockNumber - 1)
-
-    val ledger = new Ledger(new MockVM(createResult(_, defaultGasLimit, defaultGasLimit, 0, None, returnData = ByteString("contract code"))))
+    val stx = SignedTransaction.sign(tx, keyPair, blockchainConfig.chainId)
+
+    val header = defaultBlockHeader.copy(beneficiary = minerAddress.bytes, number = blockchainConfig.homesteadBlockNumber - 1)
+
+    val ledger = new Ledger(new MockVM(createResult(_, defaultGasLimit, defaultGasLimit, 0, None, returnData = ByteString("contract code"))), blockchainConfig)
 
     val txResult = ledger.executeTransaction(stx, header, initialWorld)
     val postTxWorld = txResult.worldState
@@ -162,11 +157,11 @@
       .saveAccount(originAddress, Account(nonce = UInt256(initialOriginNonce), balance = initialOriginBalance))
 
     val tx = defaultTx.copy(gasPrice = defaultGasPrice, gasLimit = defaultGasLimit, receivingAddress = None, payload = ByteString.empty)
-    val stx = SignedTransaction.sign(tx, keyPair)
-
-    val header = defaultBlockHeader.copy(beneficiary = minerAddress.bytes, number = Config.Blockchain.homesteadBlockNumber + 1)
-
-    val ledger = new Ledger(new MockVM(createResult(_, defaultGasLimit, defaultGasLimit, 0, None, returnData = ByteString("contract code"))))
+    val stx = SignedTransaction.sign(tx, keyPair, blockchainConfig.chainId)
+
+    val header = defaultBlockHeader.copy(beneficiary = minerAddress.bytes, number = blockchainConfig.homesteadBlockNumber + 1)
+
+    val ledger = new Ledger(new MockVM(createResult(_, defaultGasLimit, defaultGasLimit, 0, None, returnData = ByteString("contract code"))), blockchainConfig)
 
     val txResult = ledger.executeTransaction(stx, header, initialWorld)
     val postTxWorld = txResult.worldState
