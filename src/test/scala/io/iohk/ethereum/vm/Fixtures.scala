--- conflicted
+++ resolved
@@ -18,12 +18,9 @@
     accountStartNonce = 0,
     atlantisBlockNumber = 0,
     aghartaBlockNumber = 0,
+    petersburgBlockNumber = PetersburgBlockNumber,
     phoenixBlockNumber = 0,
-<<<<<<< HEAD
-    petersburgBlockNumber = PetersburgBlockNumber
-=======
     chainId = 0x3d.toByte
->>>>>>> 1fd0a079
   )
 
 }