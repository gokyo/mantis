--- conflicted
+++ resolved
@@ -702,11 +702,7 @@
           mem1.size should be >= (offset + size).toInt
         }
 
-<<<<<<< HEAD
-        val expectedState = stateIn.withStack(stateOut.stack).withMemory(mem1).withReturnData(data).withError(RevertOccurs)
-=======
         val expectedState = stateIn.withStack(stateOut.stack).withMemory(mem1).revert(data)
->>>>>>> 220b6bd5
         stateOut shouldEqual expectedState
       }
     }
