--- conflicted
+++ resolved
@@ -107,12 +107,9 @@
 
     val extProgram = extCode.program
     val invalidProgram = Program(extProgram.code.init :+ INVALID.code)
-<<<<<<< HEAD
     val selfDestructProgram = selfDestructCode.program
     val sstoreWithClearProgram = sstoreWithClearCode.program
     val accountWithCode: ByteString => Account = code => Account.empty().withCode(kec256(code))
-=======
->>>>>>> e8fcd098
 
     val worldWithoutExtAccount = MockWorldState().saveAccount(ownerAddr, initialOwnerAccount)
 
@@ -124,22 +121,14 @@
     val worldWithInvalidProgram = worldWithoutExtAccount.saveAccount(extAddr, accountWithCode(invalidProgram.code))
       .saveCode(extAddr, invalidProgram.code)
 
-<<<<<<< HEAD
     val worldWithSelfDestructProgram = worldWithoutExtAccount.saveAccount(extAddr, accountWithCode(selfDestructProgram.code))
-      .saveCode(extAddr, selfDestructProgram.code)
-
-    val worldWithSstoreWithClearProgram = worldWithoutExtAccount.saveAccount(extAddr, accountWithCode(sstoreWithClearProgram.code))
-      .saveCode(extAddr, sstoreWithClearProgram.code)
-=======
-    val worldWithSelfDestructProgram = worldWithoutExtAccount.saveAccount(extAddr, Account.empty())
       .saveCode(extAddr, selfDestructCode.code)
 
     val worldWithSelfDestructSelfProgram = worldWithoutExtAccount.saveAccount(extAddr, Account.empty())
       .saveCode(extAddr, selfDestructTransferringToSelfCode.code)
 
-    val worldWithSstoreWithClearProgram = worldWithoutExtAccount.saveAccount(extAddr, Account.empty())
+    val worldWithSstoreWithClearProgram = worldWithoutExtAccount.saveAccount(extAddr, accountWithCode(sstoreWithClearProgram.code))
       .saveCode(extAddr, sstoreWithClearCode.code)
->>>>>>> e8fcd098
 
     val worldWithReturnSingleByteCode = worldWithoutExtAccount.saveAccount(extAddr, accountWithCode(returnSingleByteProgram.code))
       .saveCode(extAddr, returnSingleByteProgram.code)
