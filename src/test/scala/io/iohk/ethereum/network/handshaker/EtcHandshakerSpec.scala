package io.iohk.ethereum.network.handshaker

import akka.agent.Agent
import akka.util.ByteString
import io.iohk.ethereum.Fixtures
import io.iohk.ethereum.crypto.generateKeyPair
import io.iohk.ethereum.db.components.{SharedEphemDataSources, Storages}
import io.iohk.ethereum.db.storage.AppStateStorage
import io.iohk.ethereum.domain.{Block, Blockchain, BlockchainImpl}
import io.iohk.ethereum.network.ForkResolver
import io.iohk.ethereum.network.PeerManagerActor.PeerConfiguration
import io.iohk.ethereum.network.EtcPeerManagerActor.PeerInfo
import io.iohk.ethereum.network.handshaker.Handshaker.HandshakeComplete.{HandshakeFailure, HandshakeSuccess}
import io.iohk.ethereum.network.p2p.messages.CommonMessages.Status
import io.iohk.ethereum.network.p2p.messages.CommonMessages.Status.StatusEnc
import io.iohk.ethereum.network.p2p.messages.PV62.GetBlockHeaders.GetBlockHeadersEnc
import io.iohk.ethereum.network.p2p.messages.PV62.{BlockHeaders, GetBlockHeaders}
import io.iohk.ethereum.network.p2p.messages.Versions
import io.iohk.ethereum.network.p2p.messages.WireProtocol.Hello.HelloEnc
import io.iohk.ethereum.network.p2p.messages.WireProtocol.{Capability, Disconnect, Hello}
import io.iohk.ethereum.utils._
import io.iohk.ethereum.vm.UInt256
import org.scalatest.{FlatSpec, Matchers}

import scala.concurrent.ExecutionContext.Implicits.global

class EtcHandshakerSpec extends FlatSpec with Matchers  {

  it should "correctly connect during an apropiate handshake if no fork resolver is used" in new TestSetup
    with LocalPeerSetup with RemotePeerSetup {

    initHandshakerWithoutResolver.nextMessage.map(_.messageToSend) shouldBe Right(localHello: HelloEnc)
    val handshakerAfterHelloOpt = initHandshakerWithoutResolver.applyMessage(remoteHello)
    assert(handshakerAfterHelloOpt.isDefined)
    handshakerAfterHelloOpt.get.nextMessage.map(_.messageToSend) shouldBe Right(localStatus: StatusEnc)
    val handshakerAfterStatusOpt = handshakerAfterHelloOpt.get.applyMessage(remoteStatus)
    assert(handshakerAfterStatusOpt.isDefined)

    handshakerAfterStatusOpt.get.nextMessage match {
      case Left(HandshakeSuccess(PeerInfo(initialStatus, totalDifficulty, forkAccepted, currentMaxBlockNumber))) =>
        initialStatus shouldBe remoteStatus
        totalDifficulty shouldBe remoteStatus.totalDifficulty
        currentMaxBlockNumber shouldBe 0
        forkAccepted shouldBe true
      case _ => fail
    }
  }

  it should "correctly connect during an apropiate handshake if a fork resolver is used and the remote peer has the DAO block" in new TestSetup
    with LocalPeerSetup with RemotePeerSetup {

    val handshakerAfterHelloOpt = initHandshakerWithResolver.applyMessage(remoteHello)
    val handshakerAfterStatusOpt = handshakerAfterHelloOpt.get.applyMessage(remoteStatus)
    assert(handshakerAfterStatusOpt.isDefined)
    handshakerAfterStatusOpt.get.nextMessage.map(_.messageToSend) shouldBe Right(localGetBlockHeadersRequest: GetBlockHeadersEnc)
    val handshakerAfterForkOpt = handshakerAfterStatusOpt.get.applyMessage(BlockHeaders(Seq(forkBlockHeader)))
    assert(handshakerAfterForkOpt.isDefined)

    handshakerAfterForkOpt.get.nextMessage match {
      case Left(HandshakeSuccess(PeerInfo(initialStatus, totalDifficulty, forkAccepted, currentMaxBlockNumber))) =>
        initialStatus shouldBe remoteStatus
        totalDifficulty shouldBe remoteStatus.totalDifficulty
        currentMaxBlockNumber shouldBe forkBlockHeader.number
        forkAccepted shouldBe true
      case _ => fail
    }
  }

  it should "correctly connect during an apropiate handshake if a fork resolver is used and the remote peer doesn't have the DAO block" in new TestSetup
    with LocalPeerSetup with RemotePeerSetup {

    val handshakerAfterHelloOpt = initHandshakerWithResolver.applyMessage(remoteHello)
    val handshakerAfterStatusOpt = handshakerAfterHelloOpt.get.applyMessage(remoteStatus)
    assert(handshakerAfterStatusOpt.isDefined)
    handshakerAfterStatusOpt.get.nextMessage.map(_.messageToSend) shouldBe Right(localGetBlockHeadersRequest: GetBlockHeadersEnc)
    val handshakerAfterFork = handshakerAfterStatusOpt.get.applyMessage(BlockHeaders(Nil))
    assert(handshakerAfterStatusOpt.isDefined)

    handshakerAfterFork.get.nextMessage match {
      case Left(HandshakeSuccess(PeerInfo(initialStatus, totalDifficulty, forkAccepted, currentMaxBlockNumber))) =>
        initialStatus shouldBe remoteStatus
        totalDifficulty shouldBe remoteStatus.totalDifficulty
        currentMaxBlockNumber shouldBe 0
        forkAccepted shouldBe false
      case _ => fail
    }
  }

  it should "fail if a timeout happened during hello exchange" in new TestSetup with LocalPeerSetup with RemotePeerSetup {
    val handshakerAfterTimeout = initHandshakerWithoutResolver.processTimeout
    handshakerAfterTimeout.nextMessage.map(_.messageToSend) shouldBe Left(HandshakeFailure(Disconnect.Reasons.TimeoutOnReceivingAMessage))
  }

  it should "fail if a timeout happened during status exchange" in new TestSetup with LocalPeerSetup with RemotePeerSetup {
    val handshakerAfterHelloOpt = initHandshakerWithResolver.applyMessage(remoteHello)
    val handshakerAfterTimeout = handshakerAfterHelloOpt.get.processTimeout
    handshakerAfterTimeout.nextMessage.map(_.messageToSend) shouldBe Left(HandshakeFailure(Disconnect.Reasons.TimeoutOnReceivingAMessage))
  }

  it should "fail if a timeout happened during fork block exchange" in new TestSetup with LocalPeerSetup with RemotePeerSetup {
    val handshakerAfterHelloOpt = initHandshakerWithResolver.applyMessage(remoteHello)
    val handshakerAfterStatusOpt = handshakerAfterHelloOpt.get.applyMessage(remoteStatus)
    val handshakerAfterTimeout = handshakerAfterStatusOpt.get.processTimeout
    handshakerAfterTimeout.nextMessage.map(_.messageToSend) shouldBe Left(HandshakeFailure(Disconnect.Reasons.TimeoutOnReceivingAMessage))
  }

  it should "fail if the remote peer doesn't support PV63" in new TestSetup with LocalPeerSetup with RemotePeerSetup {
    val pv62Capability = Capability("eth", Versions.PV62.toByte)
    val handshakerAfterHelloOpt = initHandshakerWithResolver.applyMessage(remoteHello.copy(capabilities = Seq(pv62Capability)))
    assert(handshakerAfterHelloOpt.isDefined)
    handshakerAfterHelloOpt.get.nextMessage.leftSide shouldBe Left(HandshakeFailure(Disconnect.Reasons.IncompatibleP2pProtocolVersion))
  }

  it should "fail if a fork resolver is used and the block from the remote peer isn't accepted" in new TestSetup with LocalPeerSetup with RemotePeerSetup {
    val handshakerAfterHelloOpt = initHandshakerWithResolver.applyMessage(remoteHello)
    val handshakerAfterStatusOpt = handshakerAfterHelloOpt.get.applyMessage(remoteStatus)
    val handshakerAfterForkBlockOpt = handshakerAfterStatusOpt.get.applyMessage(BlockHeaders(Seq(genesisBlock.header.copy(number = forkBlockHeader.number))))
    assert(handshakerAfterForkBlockOpt.isDefined)
    handshakerAfterForkBlockOpt.get.nextMessage.leftSide shouldBe Left(HandshakeFailure(Disconnect.Reasons.UselessPeer))
  }

  trait TestSetup {

    val genesisBlock = Block(
      Fixtures.Blocks.Genesis.header,
      Fixtures.Blocks.Genesis.body
    )

    val forkBlockHeader = Fixtures.Blocks.DaoForkBlock.header

    val storagesInstance = new SharedEphemDataSources with Storages.DefaultStorages
    val blockchain = BlockchainImpl(storagesInstance.storages)

    blockchain.save(genesisBlock)

    val nodeStatus = NodeStatus(key = generateKeyPair(), serverStatus = ServerStatus.NotListening)
    lazy val nodeStatusHolder = Agent(nodeStatus)

    class MockEtcHandshakerConfiguration extends EtcHandshakerConfiguration {
      override val forkResolverOpt: Option[ForkResolver] = None
      override val nodeStatusHolder: Agent[NodeStatus] = TestSetup.this.nodeStatusHolder
      override val peerConfiguration: PeerConfiguration = Config.Network.peer
      override val blockchain: Blockchain = TestSetup.this.blockchain
      override val appStateStorage: AppStateStorage = TestSetup.this.storagesInstance.storages.appStateStorage
    }

    val blockchainConfig = new BlockchainConfig {
      override val daoForkBlockHash: ByteString = forkBlockHeader.hash
      override val daoForkBlockNumber: BigInt = forkBlockHeader.number

      //unused
      override val frontierBlockNumber: BigInt = 0
      override val homesteadBlockNumber: BigInt = 0
      override val eip150BlockNumber: BigInt = 0
      override val eip160BlockNumber: BigInt = 0
      override val difficultyBombPauseBlockNumber: BigInt = 0
      override val difficultyBombContinueBlockNumber: BigInt = 0
      override val customGenesisFileOpt: Option[String] = None
      override val daoForkBlockTotalDifficulty: BigInt = 0
      override val chainId: Byte = 0.toByte
<<<<<<< HEAD
      override val blockReward: UInt256 = UInt256(0)
      override val accountStartNonce: UInt256 = UInt256.Zero
=======
      override val monetaryPolicyConfig: MonetaryPolicyConfig = null
>>>>>>> ab504965
    }

    val etcHandshakerConfigurationWithResolver = new MockEtcHandshakerConfiguration {
      override val forkResolverOpt: Option[ForkResolver] = Some(new ForkResolver.EtcForkResolver(blockchainConfig))
    }

    val initHandshakerWithoutResolver = EtcHandshaker(new MockEtcHandshakerConfiguration)
    val initHandshakerWithResolver = EtcHandshaker(etcHandshakerConfigurationWithResolver)
  }

  trait LocalPeerSetup extends TestSetup {
    val localHello = Hello(
      p2pVersion = EtcHelloExchangeState.P2pVersion,
      clientId = Config.clientId,
      capabilities = Seq(Capability("eth", Versions.PV63.toByte)),
      listenPort = 0, //Local node not listening
      nodeId = ByteString(nodeStatus.nodeId)
    )

    val localStatus = Status(
      protocolVersion = Versions.PV63,
      networkId = Config.Network.peer.networkId,
      totalDifficulty = genesisBlock.header.difficulty,
      bestHash = genesisBlock.header.hash,
      genesisHash = genesisBlock.header.hash
    )

    val localGetBlockHeadersRequest = GetBlockHeaders(Left(forkBlockHeader.number), maxHeaders = 1, skip = 0, reverse = false)
  }

  trait RemotePeerSetup extends TestSetup {
    val remoteNodeStatus = NodeStatus(key = generateKeyPair(), serverStatus = ServerStatus.NotListening)
    val remotePort = 8545

    val remoteHello = Hello(
      p2pVersion = EtcHelloExchangeState.P2pVersion,
      clientId = "remote-peer",
      capabilities = Seq(Capability("eth", Versions.PV63.toByte)),
      listenPort = remotePort,
      nodeId = ByteString(remoteNodeStatus.nodeId)
    )

    val remoteStatus =
      Status(
        protocolVersion = Versions.PV63,
        networkId = 1,
        totalDifficulty = 0,
        bestHash = ByteString.empty,
        genesisHash = genesisBlock.header.hash
      )
  }
}<|MERGE_RESOLUTION|>--- conflicted
+++ resolved
@@ -158,12 +158,8 @@
       override val customGenesisFileOpt: Option[String] = None
       override val daoForkBlockTotalDifficulty: BigInt = 0
       override val chainId: Byte = 0.toByte
-<<<<<<< HEAD
-      override val blockReward: UInt256 = UInt256(0)
+      override val monetaryPolicyConfig: MonetaryPolicyConfig = null
       override val accountStartNonce: UInt256 = UInt256.Zero
-=======
-      override val monetaryPolicyConfig: MonetaryPolicyConfig = null
->>>>>>> ab504965
     }
 
     val etcHandshakerConfigurationWithResolver = new MockEtcHandshakerConfiguration {
