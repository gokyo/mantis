package io.iohk.ethereum.jsonrpc

<<<<<<< HEAD
import akka.util.ByteString
import io.iohk.ethereum.{ByteGenerators, NormalPatience, crypto}
=======
import io.iohk.ethereum.NormalPatience
>>>>>>> 70c8dc50
import io.iohk.ethereum.consensus.ethash.MockedMinerProtocol.MineBlocks
import io.iohk.ethereum.consensus.ethash.{MinerResponse, MinerResponses}
import io.iohk.ethereum.db.storage.AppStateStorage
<<<<<<< HEAD
import io.iohk.ethereum.domain.{Address, Checkpoint, SignedTransactionWithSender, Transaction}
import io.iohk.ethereum.jsonrpc.JsonRpcController.JsonRpcConfig
import io.iohk.ethereum.jsonrpc.QAService.MineBlocksResponse.MinerResponseType._
import io.iohk.ethereum.jsonrpc.QAService._
import io.iohk.ethereum.nodebuilder.BlockchainConfigBuilder
import io.iohk.ethereum.transactions.PendingTransactionsManager.PendingTransaction
import io.iohk.ethereum.utils.{ByteStringUtils, Config}
import org.json4s.Extraction
=======
import io.iohk.ethereum.jsonrpc.JsonRpcController.JsonRpcConfig
import io.iohk.ethereum.jsonrpc.QAService.MineBlocksResponse.MinerResponseType._
import io.iohk.ethereum.jsonrpc.QAService.{MineBlocksRequest, MineBlocksResponse}
import io.iohk.ethereum.utils.Config
>>>>>>> 70c8dc50
import org.json4s.JsonAST._
import org.json4s.JsonDSL._
import org.scalamock.scalatest.MockFactory
import org.scalatest.concurrent.ScalaFutures

import scala.concurrent.Future
import org.scalatest.matchers.should.Matchers
import org.scalatest.wordspec.AnyWordSpec

class QaJRCSpec extends AnyWordSpec with Matchers with ScalaFutures with NormalPatience with JsonMethodsImplicits {

  "QaJRC" should {
    "request block mining and return valid response with correct message" when {
      "mining ordered" in new TestSetup {
        mockSuccessfulMineBlocksBehaviour(MinerResponses.MiningOrdered)

        val response: JsonRpcResponse = jsonRpcController.handleRequest(mineBlocksRpcRequest).futureValue

        response should haveObjectResult(responseType(MiningOrdered), nullMessage)
      }

      "miner is working" in new TestSetup {
        mockSuccessfulMineBlocksBehaviour(MinerResponses.MinerIsWorking)

        val response: JsonRpcResponse = jsonRpcController.handleRequest(mineBlocksRpcRequest).futureValue

        response should haveObjectResult(responseType(MinerIsWorking), nullMessage)
      }

      "miner doesn't exist" in new TestSetup {
        mockSuccessfulMineBlocksBehaviour(MinerResponses.MinerNotExist)

        val response: JsonRpcResponse = jsonRpcController.handleRequest(mineBlocksRpcRequest).futureValue

        response should haveObjectResult(responseType(MinerNotExist), nullMessage)
      }

      "miner not support current msg" in new TestSetup {
        mockSuccessfulMineBlocksBehaviour(MinerResponses.MinerNotSupport(MineBlocks(1, true)))

        val response: JsonRpcResponse = jsonRpcController.handleRequest(mineBlocksRpcRequest).futureValue

        response should haveObjectResult(responseType(MinerNotSupport), msg("MineBlocks(1,true,None)"))
      }

      "miner return error" in new TestSetup {
        mockSuccessfulMineBlocksBehaviour(MinerResponses.MiningError("error"))

        val response: JsonRpcResponse = jsonRpcController.handleRequest(mineBlocksRpcRequest).futureValue

        response should haveObjectResult(responseType(MiningError), msg("error"))
      }
    }

    "request block mining and return InternalError" when {
      "communication with miner failed" in new TestSetup {
        (qaService.mineBlocks _)
          .expects(mineBlocksReq)
          .returning(Future.failed(new ClassCastException("error")))

        val response: JsonRpcResponse = jsonRpcController.handleRequest(mineBlocksRpcRequest).futureValue

        response should haveError(JsonRpcErrors.InternalError)
      }
    }
<<<<<<< HEAD

    "request pending transactions and return valid response" when {
      "mempool is empty" in new TestSetup {
        (qaService.getPendingTransactions _)
          .expects(getPendingTransactionReq)
          .returning(Future.successful(Right(GetPendingTransactionsResponse(List()))))

        val response: JsonRpcResponse = jsonRpcController.handleRequest(getPendingTransactionsRpcRequest).futureValue

        response should haveResult(JArray(List()))
      }

      "mempool has transactions" in new TestSetup {
        val transactions = (0 to 1).map(_ => {
          val fakeTransaction = SignedTransactionWithSender(
            Transaction(
              nonce = 0,
              gasPrice = 123,
              gasLimit = 123,
              receivingAddress = Address("0x1234"),
              value = 0,
              payload = ByteString()
            ),
            signature = ECDSASignature(0, 0, 0.toByte),
            sender = Address("0x1234")
          )
          PendingTransaction(fakeTransaction, System.currentTimeMillis)
        })
        (qaService.getPendingTransactions _)
          .expects(getPendingTransactionReq)
          .returning(Future.successful(Right(GetPendingTransactionsResponse(transactions))))

        val response: JsonRpcResponse = jsonRpcController.handleRequest(getPendingTransactionsRpcRequest).futureValue

        val result = JArray(
          transactions
            .map(tx => {
              encodeAsHex(tx.stx.tx.hash)
            })
            .toList
        )

        response should haveResult(result)
      }
    }

    "request generating checkpoint and return valid response" when {
      "given block to be checkpointed exists and checkpoint is generated correctly" in new TestSetup {
        (qaService.generateCheckpoint _)
          .expects(generateCheckpointReq)
          .returning(Future.successful(Right(GenerateCheckpointResponse(checkpoint))))

        val response: JsonRpcResponse =
          jsonRpcController.handleRequest(generateCheckpointRpcRequest).futureValue

        response should haveResult(Extraction.decompose(checkpoint))
      }
    }

    "request generating block with checkpoint and return valid response" when {
      "requested best block to be checkpointed and block with checkpoint is generated correctly" in new TestSetup {
        val req = generateCheckpointRpcRequest.copy(
          params = Some(
            JArray(
              List(
                JArray(
                  privateKeysAsJson
                )
              )
            )
          )
        )
        val expectedServiceReq = generateCheckpointReq.copy(blockHash = None)
        (qaService.generateCheckpoint _)
          .expects(expectedServiceReq)
          .returning(Future.successful(Right(GenerateCheckpointResponse(checkpoint))))

        val response: JsonRpcResponse =
          jsonRpcController.handleRequest(req).futureValue

        response should haveResult(Extraction.decompose(checkpoint))
      }
    }

    "request generating block with checkpoint and return InvalidParams" when {
      "given block to be checkpointed doesn't exist in blockchain" in new TestSetup {
        val errorMsg =
          s"Block to be checkpointed with hash ${ByteStringUtils.hash2string(blockHash)} doesn't exist"
        (qaService.generateCheckpoint _)
          .expects(generateCheckpointReq)
          .returning(
            Future.successful(
              Left(
                JsonRpcErrors.InvalidParams(errorMsg)
              )
            )
          )

        val response: JsonRpcResponse =
          jsonRpcController.handleRequest(generateCheckpointRpcRequest).futureValue

        response should haveError(JsonRpcErrors.InvalidParams(errorMsg))
      }

      "block hash is not valid" in new TestSetup {
        val req = generateCheckpointRpcRequest.copy(
          params = Some(
            JArray(
              List(
                JArray(
                  privateKeysAsJson
                ),
                JInt(1)
              )
            )
          )
        )
        val response: JsonRpcResponse =
          jsonRpcController.handleRequest(req).futureValue

        response should haveError(JsonRpcErrors.InvalidParams())
      }

      "private keys are not valid" in new TestSetup {
        val req = generateCheckpointRpcRequest.copy(
          params = Some(
            JArray(
              List(
                JArray(
                  privateKeysAsJson :+ JInt(1)
                ),
                JString(blockHashAsString)
              )
            )
          )
        )
        val response: JsonRpcResponse =
          jsonRpcController.handleRequest(req).futureValue

        response should haveError(
          JsonRpcErrors.InvalidParams("Unable to parse private key, expected byte data but got: JInt(1)")
        )
      }

      "bad params structure" in new TestSetup {
        val req = generateCheckpointRpcRequest.copy(
          params = Some(
            JArray(
              List(
                JString(blockHashAsString),
                JArray(
                  privateKeysAsJson
                )
              )
            )
          )
        )
        val response: JsonRpcResponse =
          jsonRpcController.handleRequest(req).futureValue

        response should haveError(JsonRpcErrors.InvalidParams())
      }
    }

    "request generating block with checkpoint and return InternalError" when {
      "generating failed" in new TestSetup {
        (qaService.generateCheckpoint _)
          .expects(generateCheckpointReq)
          .returning(Future.failed(new RuntimeException("error")))

        val response: JsonRpcResponse =
          jsonRpcController.handleRequest(generateCheckpointRpcRequest).futureValue

        response should haveError(JsonRpcErrors.InternalError)
      }
    }

    "request federation members info and return valid response" when {
      "getting federation public keys is successful" in new TestSetup {
        val checkpointPubKeys: Seq[ByteString] = blockchainConfig.checkpointPubKeys.toList
        (qaService.getFederationMembersInfo _)
          .expects(GetFederationMembersInfoRequest())
          .returning(Future.successful(Right(GetFederationMembersInfoResponse(checkpointPubKeys))))

        val response: JsonRpcResponse =
          jsonRpcController.handleRequest(getFederationMembersInfoRpcRequest).futureValue

        val result = JObject(
          "membersPublicKeys" -> JArray(
            checkpointPubKeys.map(encodeAsHex).toList
          )
        )

        response should haveResult(result)
      }
    }

    "request federation members info and return InternalError" when {
      "getting federation members info failed" in new TestSetup {
        (qaService.getFederationMembersInfo _)
          .expects(GetFederationMembersInfoRequest())
          .returning(Future.failed(new RuntimeException("error")))

        val response: JsonRpcResponse =
          jsonRpcController.handleRequest(getFederationMembersInfoRpcRequest).futureValue

        response should haveError(JsonRpcErrors.InternalError)
      }
    }
=======
>>>>>>> 70c8dc50
  }

  trait TestSetup extends MockFactory with JRCMatchers with ByteGenerators with BlockchainConfigBuilder {
    def config: JsonRpcConfig = JsonRpcConfig(Config.config)

    val appStateStorage = mock[AppStateStorage]
    val web3Service = mock[Web3Service]
    val netService = mock[NetService]
    val personalService = mock[PersonalService]
    val debugService = mock[DebugService]
    val ethService = mock[EthService]
    val checkpointingService = mock[CheckpointingService]

    val qaService = mock[QAService]
    val jsonRpcController =
      new JsonRpcController(
        web3Service,
        netService,
        ethService,
        personalService,
        None,
        debugService,
        qaService,
        checkpointingService,
        config
      )

    val mineBlocksReq = MineBlocksRequest(1, true, None)

    val mineBlocksRpcRequest = JsonRpcRequest(
      "2.0",
      "qa_mineBlocks",
      Some(
        JArray(
          List(
            JInt(1),
            JBool(true)
          )
        )
      ),
      Some(JInt(1))
    )

<<<<<<< HEAD
    val getPendingTransactionsRpcRequest = JsonRpcRequest(
      "2.0",
      "qa_getPendingTransactions",
      Some(
        JArray(
          List()
        )
      ),
      Some(JInt(1))
    )

    val blockHash = byteStringOfLengthNGen(32).sample.get
    val blockHashAsString = ByteStringUtils.hash2string(blockHash)
    val privateKeys = seqByteStringOfNItemsOfLengthMGen(3, 32).sample.get.toList
    val keyPairs = privateKeys.map { key =>
      crypto.keyPairFromPrvKey(key.toArray)
    }
    val signatures = keyPairs.map(ECDSASignature.sign(blockHash.toArray, _))
    val checkpoint = Checkpoint(signatures)
    val privateKeysAsJson = privateKeys.map { key =>
      JString(ByteStringUtils.hash2string(key))
    }

    val generateCheckpointReq = GenerateCheckpointRequest(privateKeys, Some(blockHash))

    val generateCheckpointRpcRequest = JsonRpcRequest(
      "2.0",
      "qa_generateCheckpoint",
      Some(
        JArray(
          List(
            JArray(
              privateKeysAsJson
            ),
            JString(blockHashAsString)
          )
        )
      ),
      Some(1)
    )

    val getFederationMembersInfoRpcRequest = JsonRpcRequest(
      "2.0",
      "qa_getFederationMembersInfo",
      Some(
        JArray(
          List()
        )
      ),
      Some(1)
    )

=======
>>>>>>> 70c8dc50
    def msg(str: String): JField = "message" -> JString(str)
    val nullMessage: JField = "message" -> JNull

    def responseType(expectedType: MineBlocksResponse.MinerResponseType): JField =
      "responseType" -> JString(expectedType.entryName)

    def mockSuccessfulMineBlocksBehaviour(resp: MinerResponse) = {
      (qaService.mineBlocks _)
        .expects(mineBlocksReq)
        .returning(Future.successful(Right(MineBlocksResponse(resp))))
    }

    val fakeChainId: Byte = 42.toByte
  }
}<|MERGE_RESOLUTION|>--- conflicted
+++ resolved
@@ -1,15 +1,12 @@
 package io.iohk.ethereum.jsonrpc
 
-<<<<<<< HEAD
 import akka.util.ByteString
 import io.iohk.ethereum.{ByteGenerators, NormalPatience, crypto}
-=======
 import io.iohk.ethereum.NormalPatience
->>>>>>> 70c8dc50
 import io.iohk.ethereum.consensus.ethash.MockedMinerProtocol.MineBlocks
 import io.iohk.ethereum.consensus.ethash.{MinerResponse, MinerResponses}
+import io.iohk.ethereum.crypto.ECDSASignature
 import io.iohk.ethereum.db.storage.AppStateStorage
-<<<<<<< HEAD
 import io.iohk.ethereum.domain.{Address, Checkpoint, SignedTransactionWithSender, Transaction}
 import io.iohk.ethereum.jsonrpc.JsonRpcController.JsonRpcConfig
 import io.iohk.ethereum.jsonrpc.QAService.MineBlocksResponse.MinerResponseType._
@@ -18,12 +15,6 @@
 import io.iohk.ethereum.transactions.PendingTransactionsManager.PendingTransaction
 import io.iohk.ethereum.utils.{ByteStringUtils, Config}
 import org.json4s.Extraction
-=======
-import io.iohk.ethereum.jsonrpc.JsonRpcController.JsonRpcConfig
-import io.iohk.ethereum.jsonrpc.QAService.MineBlocksResponse.MinerResponseType._
-import io.iohk.ethereum.jsonrpc.QAService.{MineBlocksRequest, MineBlocksResponse}
-import io.iohk.ethereum.utils.Config
->>>>>>> 70c8dc50
 import org.json4s.JsonAST._
 import org.json4s.JsonDSL._
 import org.scalamock.scalatest.MockFactory
@@ -89,7 +80,6 @@
         response should haveError(JsonRpcErrors.InternalError)
       }
     }
-<<<<<<< HEAD
 
     "request pending transactions and return valid response" when {
       "mempool is empty" in new TestSetup {
@@ -299,8 +289,6 @@
         response should haveError(JsonRpcErrors.InternalError)
       }
     }
-=======
->>>>>>> 70c8dc50
   }
 
   trait TestSetup extends MockFactory with JRCMatchers with ByteGenerators with BlockchainConfigBuilder {
@@ -344,18 +332,6 @@
       Some(JInt(1))
     )
 
-<<<<<<< HEAD
-    val getPendingTransactionsRpcRequest = JsonRpcRequest(
-      "2.0",
-      "qa_getPendingTransactions",
-      Some(
-        JArray(
-          List()
-        )
-      ),
-      Some(JInt(1))
-    )
-
     val blockHash = byteStringOfLengthNGen(32).sample.get
     val blockHashAsString = ByteStringUtils.hash2string(blockHash)
     val privateKeys = seqByteStringOfNItemsOfLengthMGen(3, 32).sample.get.toList
@@ -397,8 +373,6 @@
       Some(1)
     )
 
-=======
->>>>>>> 70c8dc50
     def msg(str: String): JField = "message" -> JString(str)
     val nullMessage: JField = "message" -> JNull
 
