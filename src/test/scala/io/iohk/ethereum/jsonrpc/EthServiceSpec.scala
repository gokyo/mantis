package io.iohk.ethereum.jsonrpc

import akka.actor.ActorSystem
import akka.testkit.TestProbe
import akka.util.ByteString
import io.iohk.ethereum.{DefaultPatience, Fixtures, crypto}
import io.iohk.ethereum.db.components.{SharedEphemDataSources, Storages}
import io.iohk.ethereum.domain.{Address, Block, BlockHeader, BlockchainImpl}
import io.iohk.ethereum.db.storage.AppStateStorage
import io.iohk.ethereum.domain._
import io.iohk.ethereum.jsonrpc.EthService._
import io.iohk.ethereum.network.p2p.messages.PV62.BlockBody
import io.iohk.ethereum.ommers.OmmersPool
import io.iohk.ethereum.transactions.PendingTransactionsManager
import io.iohk.ethereum.utils.MiningConfig
import org.scalatest.concurrent.ScalaFutures
import org.scalatest.{FlatSpec, Matchers}

import scala.concurrent.ExecutionContext.Implicits.global
import scala.concurrent.duration.{Duration, FiniteDuration}
import scala.concurrent.Await
import io.iohk.ethereum.jsonrpc.EthService.ProtocolVersionRequest
import io.iohk.ethereum.keystore.KeyStore
import io.iohk.ethereum.ledger.Ledger.TxResult
import io.iohk.ethereum.ledger.{InMemoryWorldStateProxy, Ledger}
import io.iohk.ethereum.mining.BlockGenerator
import io.iohk.ethereum.mpt.{ByteArrayEncoder, ByteArraySerializable, HashByteArraySerializable, MerklePatriciaTrie}
import io.iohk.ethereum.utils.BlockchainConfig
import io.iohk.ethereum.validators.Validators
import io.iohk.ethereum.vm.UInt256
import org.scalamock.scalatest.MockFactory
import org.spongycastle.util.encoders.Hex
import scala.concurrent.duration._

class EthServiceSpec extends FlatSpec with Matchers with ScalaFutures with MockFactory with DefaultPatience {

  behavior of "EthService"

  it should "answer eth_blockNumber with the latest block number" in new TestSetup {
    val bestBlockNumber = 10
    (appStateStorage.getBestBlockNumber _).expects().returning(bestBlockNumber)

    val response = Await.result(ethService.bestBlockNumber(BestBlockNumberRequest()), Duration.Inf).right.get
    response.bestBlockNumber shouldEqual bestBlockNumber
  }

  it should "return ethereum protocol version" in new TestSetup {
    val response = ethService.protocolVersion(ProtocolVersionRequest())
    val protocolVersion = response.futureValue.right.get.value

    protocolVersion shouldEqual "0x3f"
    Integer.parseInt(protocolVersion.drop(2), 16) shouldEqual EthService.CurrentProtocolVersion
  }

  it should "answer eth_getBlockTransactionCountByHash with None when the requested block isn't in the blockchain" in new TestSetup {
    val request = TxCountByBlockHashRequest(blockToRequestHash)
    val response = Await.result(ethService.getBlockTransactionCountByHash(request), Duration.Inf).right.get
    response.txsQuantity shouldBe None
  }

  it should "answer eth_getBlockTransactionCountByHash with the block has no tx when the requested block is in the blockchain and has no tx" in new TestSetup {
    blockchain.save(blockToRequest.copy(body = BlockBody(Nil, Nil)))
    val request = TxCountByBlockHashRequest(blockToRequestHash)
    val response = Await.result(ethService.getBlockTransactionCountByHash(request), Duration.Inf).right.get
    response.txsQuantity shouldBe Some(0)
  }

  it should "answer eth_getBlockTransactionCountByHash correctly when the requested block is in the blockchain and has some tx" in new TestSetup {
    blockchain.save(blockToRequest)
    val request = TxCountByBlockHashRequest(blockToRequestHash)
    val response = Await.result(ethService.getBlockTransactionCountByHash(request), Duration.Inf).right.get
    response.txsQuantity shouldBe Some(blockToRequest.body.transactionList.size)
  }

  it should "answer eth_getTransactionByBlockHashAndIndex with None when there is no block with the requested hash" in new TestSetup {
    val txIndexToRequest = blockToRequest.body.transactionList.size / 2
    val request = GetTransactionByBlockHashAndIndexRequest(blockToRequest.header.hash, txIndexToRequest)
    val response = Await.result(ethService.getTransactionByBlockHashAndIndexRequest(request), Duration.Inf).right.get

    response.transactionResponse shouldBe None
  }

  it should "answer eth_getTransactionByBlockHashAndIndex with None when there is no tx in requested index" in new TestSetup {
    blockchain.save(blockToRequest)

    val invalidTxIndex = blockToRequest.body.transactionList.size
    val requestWithInvalidIndex = GetTransactionByBlockHashAndIndexRequest(blockToRequest.header.hash, invalidTxIndex)
    val response = Await.result(
      ethService.getTransactionByBlockHashAndIndexRequest(requestWithInvalidIndex),
      Duration.Inf
    ).right.get

    response.transactionResponse shouldBe None
  }

  it should "answer eth_getTransactionByBlockHashAndIndex with the transaction response correctly when the requested index has one" in new TestSetup {
    blockchain.save(blockToRequest)

    val txIndexToRequest = blockToRequest.body.transactionList.size / 2
    val request = GetTransactionByBlockHashAndIndexRequest(blockToRequest.header.hash, txIndexToRequest)
    val response = Await.result(ethService.getTransactionByBlockHashAndIndexRequest(request), Duration.Inf).right.get

    val requestedStx = blockToRequest.body.transactionList.apply(txIndexToRequest)
    val expectedTxResponse = TransactionResponse(requestedStx, Some(blockToRequest.header), Some(txIndexToRequest))
    response.transactionResponse shouldBe Some(expectedTxResponse)
  }

  it should "answer eth_getBlockByHash with None when the requested block isn't in the blockchain" in new TestSetup {
    val request = BlockByBlockHashRequest(blockToRequestHash, fullTxs = true)
    val response = Await.result(ethService.getByBlockHash(request), Duration.Inf).right.get
    response.blockResponse shouldBe None
  }

  it should "answer eth_getBlockByHash with the block response correctly when it's totalDifficulty is in blockchain" in new TestSetup {
    blockchain.save(blockToRequest)
    blockchain.save(blockToRequestHash, blockTd)

    val request = BlockByBlockHashRequest(blockToRequestHash, fullTxs = true)
    val response = Await.result(ethService.getByBlockHash(request), Duration.Inf).right.get

    val stxResponses = blockToRequest.body.transactionList.zipWithIndex.map { case (stx, txIndex) =>
      TransactionResponse(stx, Some(blockToRequest.header), Some(txIndex))
    }

    response.blockResponse shouldBe Some(BlockResponse(blockToRequest, fullTxs = true, totalDifficulty = Some(blockTd)))
    response.blockResponse.get.totalDifficulty shouldBe Some(blockTd)
    response.blockResponse.get.transactions.right.toOption shouldBe Some(stxResponses)
  }

  it should "answer eth_getBlockByHash with the block response correctly when it's totalDifficulty is not in blockchain" in new TestSetup {
    blockchain.save(blockToRequest)

    val request = BlockByBlockHashRequest(blockToRequestHash, fullTxs = true)
    val response = Await.result(ethService.getByBlockHash(request), Duration.Inf).right.get

    val stxResponses = blockToRequest.body.transactionList.zipWithIndex.map { case (stx, txIndex) =>
      TransactionResponse(stx, Some(blockToRequest.header), Some(txIndex))
    }

    response.blockResponse shouldBe Some(BlockResponse(blockToRequest, fullTxs = true))
    response.blockResponse.get.totalDifficulty shouldBe None
    response.blockResponse.get.transactions.right.toOption shouldBe Some(stxResponses)
  }

  it should "answer eth_getBlockByHash with the block response correctly when the txs should be hashed" in new TestSetup {
    blockchain.save(blockToRequest)
    blockchain.save(blockToRequestHash, blockTd)

    val request = BlockByBlockHashRequest(blockToRequestHash, fullTxs = true)
    val response = Await.result(ethService.getByBlockHash(request.copy(fullTxs = false)), Duration.Inf).right.get

    response.blockResponse shouldBe Some(BlockResponse(blockToRequest, fullTxs = false, totalDifficulty = Some(blockTd)))
    response.blockResponse.get.totalDifficulty shouldBe Some(blockTd)
    response.blockResponse.get.transactions.left.toOption shouldBe Some(blockToRequest.body.transactionList.map(_.hash))
  }

  it should "answer eth_getUncleByBlockHashAndIndex with None when the requested block isn't in the blockchain" in new TestSetup {
    val uncleIndexToRequest = 0
    val request = UncleByBlockHashAndIndexRequest(blockToRequestHash, uncleIndexToRequest)
    val response = Await.result(ethService.getUncleByBlockHashAndIndex(request), Duration.Inf).right.get
    response.uncleBlockResponse shouldBe None
  }

  it should "answer eth_getUncleByBlockHashAndIndex with None when there's no uncle" in new TestSetup {
    blockchain.save(blockToRequest)

    val uncleIndexToRequest = 0
    val request = UncleByBlockHashAndIndexRequest(blockToRequestHash, uncleIndexToRequest)
    val response = Await.result(ethService.getUncleByBlockHashAndIndex(request), Duration.Inf).right.get

    response.uncleBlockResponse shouldBe None
  }

  it should "answer eth_getUncleByBlockHashAndIndex with None when there's no uncle in the requested index" in new TestSetup {
    blockchain.save(blockToRequestWithUncles)

    val uncleIndexToRequest = 0
    val request = UncleByBlockHashAndIndexRequest(blockToRequestHash, uncleIndexToRequest)
    val response1 = Await.result(ethService.getUncleByBlockHashAndIndex(request.copy(uncleIndex = 1)), Duration.Inf).right.get
    val response2 = Await.result(ethService.getUncleByBlockHashAndIndex(request.copy(uncleIndex = -1)), Duration.Inf).right.get

    response1.uncleBlockResponse shouldBe None
    response2.uncleBlockResponse shouldBe None
  }

  it should "answer eth_getUncleByBlockHashAndIndex correctly when the requested index has one but there's no total difficulty for it" in new TestSetup {
    blockchain.save(blockToRequestWithUncles)

    val uncleIndexToRequest = 0
    val request = UncleByBlockHashAndIndexRequest(blockToRequestHash, uncleIndexToRequest)
    val response = Await.result(ethService.getUncleByBlockHashAndIndex(request), Duration.Inf).right.get

    response.uncleBlockResponse shouldBe Some(BlockResponse(uncle, None))
    response.uncleBlockResponse.get.totalDifficulty shouldBe None
    response.uncleBlockResponse.get.transactions shouldBe Left(Nil)
    response.uncleBlockResponse.get.uncles shouldBe Nil
  }

  it should "anwer eth_getUncleByBlockHashAndIndex correctly when the requested index has one and there's total difficulty for it" in new TestSetup {
    blockchain.save(blockToRequestWithUncles)
    blockchain.save(uncle.hash, uncleTd)

    val uncleIndexToRequest = 0
    val request = UncleByBlockHashAndIndexRequest(blockToRequestHash, uncleIndexToRequest)
    val response = Await.result(ethService.getUncleByBlockHashAndIndex(request), Duration.Inf).right.get

    response.uncleBlockResponse shouldBe Some(BlockResponse(uncle, Some(uncleTd)))
    response.uncleBlockResponse.get.totalDifficulty shouldBe Some(uncleTd)
    response.uncleBlockResponse.get.transactions shouldBe Left(Nil)
    response.uncleBlockResponse.get.uncles shouldBe Nil
  }

  it should "return syncing info" in new TestSetup {
    (appStateStorage.getSyncStartingBlock _).expects().returning(999)
    (appStateStorage.getEstimatedHighestBlock _).expects().returning(10000)
    (appStateStorage.getBestBlockNumber _).expects().returning(200)
    val response = ethService.syncing(SyncingRequest()).futureValue.right.get

    response shouldEqual SyncingResponse(
      startingBlock = 999,
      currentBlock = 200,
      highestBlock = 10000
    )
  }

  it should "return requested work" in new TestSetup {
    (blockGenerator.generateBlockForMining _).expects(BigInt(1), Nil, *, *).returning(Right(block))
    (appStateStorage.getBestBlockNumber _).expects().returning(0)

    val response: ServiceResponse[GetWorkResponse] = ethService.getWork(GetWorkRequest())
    pendingTransactionsManager.expectMsg(PendingTransactionsManager.GetPendingTransactions)
    pendingTransactionsManager.reply(PendingTransactionsManager.PendingTransactions(Nil))

    ommersPool.expectMsg(OmmersPool.GetOmmers)
    ommersPool.reply(OmmersPool.Ommers(Nil))

    response.futureValue shouldEqual Right(GetWorkResponse(powHash, seedHash, target))
  }

  it should "accept submitted correct PoW" in new TestSetup {
    val headerHash = ByteString(Hex.decode("01" * 32))

    (blockGenerator.getPrepared _).expects(headerHash).returning(Some(block))
    (appStateStorage.getBestBlockNumber _).expects().returning(0)

    val req = SubmitWorkRequest(ByteString("nonce"), headerHash, ByteString(Hex.decode("01" * 32)))

    val response = ethService.submitWork(req)
    response.futureValue shouldEqual Right(SubmitWorkResponse(true))
  }

  it should "reject submitted correct PoW when header is no longer in cache" in new TestSetup {
    val headerHash = ByteString(Hex.decode("01" * 32))

    (blockGenerator.getPrepared _).expects(headerHash).returning(None)
    (appStateStorage.getBestBlockNumber _).expects().returning(0)

    val req = SubmitWorkRequest(ByteString("nonce"), headerHash, ByteString(Hex.decode("01" * 32)))

    val response = ethService.submitWork(req)
    response.futureValue shouldEqual Right(SubmitWorkResponse(false))
  }

  it should "execute call and return a value" in new TestSetup {
    blockchain.save(blockToRequest)
    (appStateStorage.getBestBlockNumber _).expects().returning(blockToRequest.header.number)

    val txResult = TxResult(InMemoryWorldStateProxy(storagesInstance.storages), 123, Nil, ByteString("return_value"))
    (ledger.simulateTransaction _).expects(*, *, *).returning(txResult)

    val tx = CallTx(
      Some(ByteString(Hex.decode("da714fe079751fa7a1ad80b76571ea6ec52a446c"))),
      Some(ByteString(Hex.decode("abbb6bebfa05aa13e908eaa492bd7a8343760477"))),
      1, 2, 3, ByteString(""))
    val response = ethService.call(CallRequest(tx, BlockParam.Latest))

    response.futureValue shouldEqual Right(CallResponse(ByteString("return_value")))
  }

  it should "get uncle count by block number" in new TestSetup {
    blockchain.save(blockToRequest)
    (appStateStorage.getBestBlockNumber _).expects().returning(blockToRequest.header.number)

    val response = ethService.getUncleCountByBlockNumber(GetUncleCountByBlockNumberRequest(BlockParam.Latest))

    response.futureValue shouldEqual Right(GetUncleCountByBlockNumberResponse(blockToRequest.body.uncleNodesList.size))
  }

  it should "get uncle count by block hash" in new TestSetup {
    blockchain.save(blockToRequest)

    val response = ethService.getUncleCountByBlockHash(GetUncleCountByBlockHashRequest(blockToRequest.header.hash))

    response.futureValue shouldEqual Right(GetUncleCountByBlockHashResponse(blockToRequest.body.uncleNodesList.size))
  }

  it should "get transaction count by block number" in new TestSetup {
    blockchain.save(blockToRequest)

    val response = ethService.getBlockTransactionCountByNumber(GetBlockTransactionCountByNumberRequest(BlockParam.WithNumber(blockToRequest.header.number)))

    response.futureValue shouldEqual Right(GetBlockTransactionCountByNumberResponse(blockToRequest.body.transactionList.size))
  }

  it should "get transaction count by latest block number" in new TestSetup {
    blockchain.save(blockToRequest)
    (appStateStorage.getBestBlockNumber _).expects().returning(blockToRequest.header.number)

    val response = ethService.getBlockTransactionCountByNumber(GetBlockTransactionCountByNumberRequest(BlockParam.Latest))

    response.futureValue shouldEqual Right(GetBlockTransactionCountByNumberResponse(blockToRequest.body.transactionList.size))
  }

  it should "handle getCode request" in new TestSetup {
    val address = Address(ByteString(Hex.decode("abbb6bebfa05aa13e908eaa492bd7a8343760477")))
    storagesInstance.storages.evmCodeStorage.put(ByteString("code hash"), ByteString("code code code"))

    import MerklePatriciaTrie.defaultByteArraySerializable

    val mpt =
      MerklePatriciaTrie[Array[Byte], Account](storagesInstance.storages.nodeStorage, (input: Array[Byte]) => crypto.kec256(input))
        .put(crypto.kec256(address.bytes.toArray[Byte]), Account(0, UInt256(0), ByteString(""), ByteString("code hash")))

    val newBlockHeader = blockToRequest.header.copy(stateRoot = ByteString(mpt.getRootHash))
    val newblock = blockToRequest.copy(header = newBlockHeader)
    blockchain.save(newblock)
    (appStateStorage.getBestBlockNumber _).expects().returning(newblock.header.number)

    val response = ethService.getCode(GetCodeRequest(address, BlockParam.Latest))

    response.futureValue shouldEqual Right(GetCodeResponse(ByteString("code code code")))
  }

<<<<<<< HEAD
  it should "handle getBalance request" in new TestSetup {
    val address = Address(ByteString(Hex.decode("abbb6bebfa05aa13e908eaa492bd7a8343760477")))

    import MerklePatriciaTrie.defaultByteArraySerializable

    val mpt =
      MerklePatriciaTrie[Array[Byte], Account](storagesInstance.storages.nodeStorage, (input: Array[Byte]) => crypto.kec256(input))
        .put(crypto.kec256(address.bytes.toArray[Byte]), Account(0, UInt256(123), ByteString(""), ByteString("code hash")))

    val newBlockHeader = blockToRequest.header.copy(stateRoot = ByteString(mpt.getRootHash))
    val newblock = blockToRequest.copy(header = newBlockHeader)
    blockchain.save(newblock)
    (appStateStorage.getBestBlockNumber _).expects().returning(newblock.header.number)

    val response = ethService.getBalance(GetBalanceRequest(address.bytes, BlockParam.Latest))

    response.futureValue shouldEqual Right(GetBalanceResponse(123))
  }

  it should "handle getStorageAt request" in new TestSetup {
    import io.iohk.ethereum.rlp.UInt256RLPImplicits._

    val address = Address(ByteString(Hex.decode("abbb6bebfa05aa13e908eaa492bd7a8343760477")))

    import MerklePatriciaTrie.defaultByteArraySerializable

    val byteArrayUInt256Serializer = new ByteArrayEncoder[UInt256] {
      override def toBytes(input: UInt256): Array[Byte] = input.bytes.toArray[Byte]
    }

    val rlpUInt256Serializer = new ByteArraySerializable[UInt256] {
      override def fromBytes(bytes: Array[Byte]): UInt256 = ByteString(bytes).toUInt256
      override def toBytes(input: UInt256): Array[Byte] = input.toBytes
    }

    val storageMpt =
      MerklePatriciaTrie[UInt256, UInt256](storagesInstance.storages.nodeStorage, crypto.kec256(_: Array[Byte]))(
        HashByteArraySerializable(byteArrayUInt256Serializer), rlpUInt256Serializer)
        .put(UInt256(333), UInt256(123))

    val mpt =
      MerklePatriciaTrie[Array[Byte], Account](storagesInstance.storages.nodeStorage, (input: Array[Byte]) => crypto.kec256(input))
        .put(crypto.kec256(address.bytes.toArray[Byte]), Account(0, UInt256(0), ByteString(storageMpt.getRootHash), ByteString("")))

    val newBlockHeader = blockToRequest.header.copy(stateRoot = ByteString(mpt.getRootHash))
    val newblock = blockToRequest.copy(header = newBlockHeader)
    blockchain.save(newblock)
    (appStateStorage.getBestBlockNumber _).expects().returning(newblock.header.number)

    val response = ethService.getStorageAt(GetStorageAtRequest(address.bytes, 333, BlockParam.Latest))

    response.futureValue shouldEqual Right(GetStorageAtResponse(UInt256(123).bytes))
  }

  it should "handle get transaction count request" in new TestSetup {
    val address = Address(ByteString(Hex.decode("abbb6bebfa05aa13e908eaa492bd7a8343760477")))

    import MerklePatriciaTrie.defaultByteArraySerializable

    val mpt =
      MerklePatriciaTrie[Array[Byte], Account](storagesInstance.storages.nodeStorage, (input: Array[Byte]) => crypto.kec256(input))
        .put(crypto.kec256(address.bytes.toArray[Byte]), Account(999, UInt256(0), ByteString(""), ByteString("")))

    val newBlockHeader = blockToRequest.header.copy(stateRoot = ByteString(mpt.getRootHash))
    val newblock = blockToRequest.copy(header = newBlockHeader)
    blockchain.save(newblock)
    (appStateStorage.getBestBlockNumber _).expects().returning(newblock.header.number)

    val response = ethService.getTransactionCount(GetTransactionCountRequest(address.bytes, BlockParam.Latest))

    response.futureValue shouldEqual Right(GetTransactionCountResponse(BigInt(999)))
=======
  it should "return correct coinbase" in new TestSetup {
    val response = ethService.getCoinbase(GetCoinbaseRequest())
    response.futureValue shouldEqual Right(GetCoinbaseResponse(miningConfig.coinbase))
>>>>>>> e31391bc
  }

  trait TestSetup extends MockFactory {
    val storagesInstance = new SharedEphemDataSources with Storages.DefaultStorages
    val blockchain = BlockchainImpl(storagesInstance.storages)
    val blockGenerator = mock[BlockGenerator]
    val appStateStorage = mock[AppStateStorage]
    val keyStore = mock[KeyStore]
    val ledger = mock[Ledger]
    val validators = mock[Validators]
    val blockchainConfig = mock[BlockchainConfig]

    implicit val system = ActorSystem("EthServiceSpec_System")

    val syncingController = TestProbe()
    val pendingTransactionsManager = TestProbe()
    val ommersPool = TestProbe()

    val miningConfig = new MiningConfig {
      override val coinbase: Address = Address(42)
      override val blockCacheSize: Int = 30
      override val ommersPoolSize: Int = 30
      override val txPoolSize: Int = 30
      override val poolingServicesTimeout: FiniteDuration = 3.seconds
    }

    val ethService = new EthService(storagesInstance.storages, blockGenerator, appStateStorage, miningConfig, ledger,
      blockchainConfig, keyStore, pendingTransactionsManager.ref, syncingController.ref, ommersPool.ref)

    val blockToRequest = Block(Fixtures.Blocks.Block3125369.header, Fixtures.Blocks.Block3125369.body)
    val blockToRequestHash = blockToRequest.header.hash
    val blockTd = blockToRequest.header.difficulty

    val uncle = Fixtures.Blocks.DaoForkBlock.header
    val uncleTd = uncle.difficulty
    val blockToRequestWithUncles = blockToRequest.copy(body = BlockBody(Nil, Seq(uncle)))
    val difficulty = 131072
    val block = Block(
      header = BlockHeader(
        parentHash = ByteString(Hex.decode("fae40e0347c422194d9a0abd00e76774dd85b607ac8614b9bb0abd09ceee8df2")),
        ommersHash = ByteString(Hex.decode("1dcc4de8dec75d7aab85b567b6ccd41ad312451b948a7413f0a142fd40d49347")),
        beneficiary = ByteString(Hex.decode("000000000000000000000000000000000000002a")),
        stateRoot = ByteString(Hex.decode("2627314387b135a548040d3ca99dbf308265a3f9bd9246bee3e34d12ea9ff0dc")),
        transactionsRoot = ByteString(Hex.decode("56e81f171bcc55a6ff8345e692c0f86e5b48e01b996cadc001622fb5e363b421")),
        receiptsRoot = ByteString(Hex.decode("56e81f171bcc55a6ff8345e692c0f86e5b48e01b996cadc001622fb5e363b421")),
        logsBloom = ByteString(Hex.decode("00" * 256)),
        difficulty = difficulty,
        number = 1,
        gasLimit = 16733003,
        gasUsed = 0,
        unixTimestamp = 1494604913,
        extraData = ByteString(Hex.decode("6d696e6564207769746820657463207363616c61")),
        mixHash = ByteString.empty,
        nonce = ByteString.empty
      ),
      body = BlockBody(Nil, Nil)
    )
    val mixHash = ByteString(Hex.decode("40d9bd2064406d7f22390766d6fe5eccd2a67aa89bf218e99df35b2dbb425fb1"))
    val nonce = ByteString(Hex.decode("ce1b500070aeec4f"))
    val seedHash = ByteString(Hex.decode("00" * 32))
    val powHash = ByteString(Hex.decode("f5877d30b85d6cd0f80d2c4711e3cfb7d386e331f801f903d9ca52fc5e8f7cc2"))
    val target = ByteString((BigInt(2).pow(256) / difficulty).toByteArray)
  }

}<|MERGE_RESOLUTION|>--- conflicted
+++ resolved
@@ -30,6 +30,7 @@
 import io.iohk.ethereum.vm.UInt256
 import org.scalamock.scalatest.MockFactory
 import org.spongycastle.util.encoders.Hex
+
 import scala.concurrent.duration._
 
 class EthServiceSpec extends FlatSpec with Matchers with ScalaFutures with MockFactory with DefaultPatience {
@@ -331,7 +332,11 @@
     response.futureValue shouldEqual Right(GetCodeResponse(ByteString("code code code")))
   }
 
-<<<<<<< HEAD
+  it should "return correct coinbase" in new TestSetup {
+    val response = ethService.getCoinbase(GetCoinbaseRequest())
+    response.futureValue shouldEqual Right(GetCoinbaseResponse(miningConfig.coinbase))
+  }
+
   it should "handle getBalance request" in new TestSetup {
     val address = Address(ByteString(Hex.decode("abbb6bebfa05aa13e908eaa492bd7a8343760477")))
 
@@ -346,7 +351,7 @@
     blockchain.save(newblock)
     (appStateStorage.getBestBlockNumber _).expects().returning(newblock.header.number)
 
-    val response = ethService.getBalance(GetBalanceRequest(address.bytes, BlockParam.Latest))
+    val response = ethService.getBalance(GetBalanceRequest(address, BlockParam.Latest))
 
     response.futureValue shouldEqual Right(GetBalanceResponse(123))
   }
@@ -381,7 +386,7 @@
     blockchain.save(newblock)
     (appStateStorage.getBestBlockNumber _).expects().returning(newblock.header.number)
 
-    val response = ethService.getStorageAt(GetStorageAtRequest(address.bytes, 333, BlockParam.Latest))
+    val response = ethService.getStorageAt(GetStorageAtRequest(address, 333, BlockParam.Latest))
 
     response.futureValue shouldEqual Right(GetStorageAtResponse(UInt256(123).bytes))
   }
@@ -400,14 +405,9 @@
     blockchain.save(newblock)
     (appStateStorage.getBestBlockNumber _).expects().returning(newblock.header.number)
 
-    val response = ethService.getTransactionCount(GetTransactionCountRequest(address.bytes, BlockParam.Latest))
+    val response = ethService.getTransactionCount(GetTransactionCountRequest(address, BlockParam.Latest))
 
     response.futureValue shouldEqual Right(GetTransactionCountResponse(BigInt(999)))
-=======
-  it should "return correct coinbase" in new TestSetup {
-    val response = ethService.getCoinbase(GetCoinbaseRequest())
-    response.futureValue shouldEqual Right(GetCoinbaseResponse(miningConfig.coinbase))
->>>>>>> e31391bc
   }
 
   trait TestSetup extends MockFactory {
