--- conflicted
+++ resolved
@@ -3,34 +3,28 @@
 import akka.actor.ActorSystem
 import akka.testkit.TestProbe
 import akka.util.ByteString
-import io.iohk.ethereum.{DefaultPatience, Fixtures}
+import io.iohk.ethereum.{DefaultPatience, Fixtures, crypto}
+import io.iohk.ethereum.blockchain.data.GenesisDataLoader
 import io.iohk.ethereum.db.components.{SharedEphemDataSources, Storages}
 import io.iohk.ethereum.db.storage.AppStateStorage
-import io.iohk.ethereum.domain._
-import io.iohk.ethereum.jsonrpc.EthService.{ProtocolVersionRequest, _}
-import io.iohk.ethereum.mining.BlockGenerator
+import io.iohk.ethereum.domain.{Block, BlockHeader, BlockchainImpl}
+import io.iohk.ethereum.jsonrpc.EthService._
 import io.iohk.ethereum.network.p2p.messages.PV62.BlockBody
-import org.scalamock.scalatest.MockFactory
 import org.scalatest.concurrent.ScalaFutures
 import org.scalatest.{FlatSpec, Matchers}
-import org.spongycastle.util.encoders.Hex
-
-import scala.concurrent.Await
+
 import scala.concurrent.ExecutionContext.Implicits.global
 import scala.concurrent.duration.Duration
-<<<<<<< HEAD
 import scala.concurrent.Await
 import io.iohk.ethereum.jsonrpc.EthService.ProtocolVersionRequest
 import io.iohk.ethereum.keystore.KeyStore
+import io.iohk.ethereum.ledger.Ledger.TxResult
 import io.iohk.ethereum.ledger.{InMemoryWorldStateProxy, Ledger}
-import io.iohk.ethereum.ledger.Ledger.TxResult
 import io.iohk.ethereum.mining.BlockGenerator
 import io.iohk.ethereum.utils.BlockchainConfig
 import io.iohk.ethereum.validators.Validators
 import org.scalamock.scalatest.MockFactory
 import org.spongycastle.util.encoders.Hex
-=======
->>>>>>> 749ab025
 
 class EthServiceSpec extends FlatSpec with Matchers with ScalaFutures with MockFactory with DefaultPatience {
 
@@ -232,7 +226,30 @@
     response.futureValue shouldEqual Right(GetWorkResponse(powHash, seedHash, target))
   }
 
-<<<<<<< HEAD
+  it should "accept submitted correct PoW" in new TestSetup {
+    val headerHash = ByteString(Hex.decode("01" * 32))
+
+    (blockGenerator.getPrepared _).expects(headerHash).returning(Some(block))
+    (appStateStorage.getBestBlockNumber _).expects().returning(0)
+
+    val req = SubmitWorkRequest(ByteString("nonce"), headerHash, ByteString(Hex.decode("01" * 32)))
+
+    val response = ethService.submitWork(req)
+    response.futureValue shouldEqual Right(SubmitWorkResponse(true))
+  }
+
+  it should "reject submitted correct PoW when header is no longer in cache" in new TestSetup {
+    val headerHash = ByteString(Hex.decode("01" * 32))
+
+    (blockGenerator.getPrepared _).expects(headerHash).returning(None)
+    (appStateStorage.getBestBlockNumber _).expects().returning(0)
+
+    val req = SubmitWorkRequest(ByteString("nonce"), headerHash, ByteString(Hex.decode("01" * 32)))
+
+    val response = ethService.submitWork(req)
+    response.futureValue shouldEqual Right(SubmitWorkResponse(false))
+  }
+
   it should "execute call and return a value" in new TestSetup {
     blockchain.save(blockToRequest)
     (appStateStorage.getBestBlockNumber _).expects().returning(blockToRequest.header.number)
@@ -247,30 +264,6 @@
     val response = ethService.call(CallRequest(tx, Right("latest")))
 
     response.futureValue shouldEqual Right(CallResponse(ByteString("return_value")))
-=======
-  it should "accept submitted correct PoW" in new TestSetup {
-    val headerHash = ByteString(Hex.decode("01" * 32))
-
-    (blockGenerator.getPrepared _).expects(headerHash).returning(Some(block))
-    (appStateStorage.getBestBlockNumber _).expects().returning(0)
-
-    val req = SubmitWorkRequest(ByteString("nonce"), headerHash, ByteString(Hex.decode("01" * 32)))
-
-    val response = ethService.submitWork(req)
-    response.futureValue shouldEqual Right(SubmitWorkResponse(true))
-  }
-
-  it should "reject submitted correct PoW when header is no longer in cache" in new TestSetup {
-    val headerHash = ByteString(Hex.decode("01" * 32))
-
-    (blockGenerator.getPrepared _).expects(headerHash).returning(None)
-    (appStateStorage.getBestBlockNumber _).expects().returning(0)
-
-    val req = SubmitWorkRequest(ByteString("nonce"), headerHash, ByteString(Hex.decode("01" * 32)))
-
-    val response = ethService.submitWork(req)
-    response.futureValue shouldEqual Right(SubmitWorkResponse(false))
->>>>>>> 749ab025
   }
 
   trait TestSetup extends MockFactory {
@@ -278,23 +271,16 @@
     val blockchain = BlockchainImpl(storagesInstance.storages)
     val blockGenerator = mock[BlockGenerator]
     val appStateStorage = mock[AppStateStorage]
-<<<<<<< HEAD
     val keyStore = mock[KeyStore]
     val ledger = mock[Ledger]
     val validators = mock[Validators]
     val blockchainConfig = mock[BlockchainConfig]
-=======
+
     implicit val system = ActorSystem("EthServiceSpec_System")
     val syncingController = TestProbe()
->>>>>>> 749ab025
-
     val pendingTransactionsManager = TestProbe()
-<<<<<<< HEAD
-    val ethService = new EthService(storagesInstance.storages, blockGenerator, appStateStorage, ledger, validators, blockchainConfig,
-      keyStore, pendingTransactionsManager.ref)
-=======
-    val ethService = new EthService(blockchain, blockGenerator, appStateStorage, syncingController.ref, pendingTransactionsManager.ref)
->>>>>>> 749ab025
+    val ethService = new EthService(storagesInstance.storages, blockGenerator, appStateStorage, ledger,
+      validators, blockchainConfig, keyStore, pendingTransactionsManager.ref, syncingController.ref)
 
     val blockToRequest = Block(Fixtures.Blocks.Block3125369.header, Fixtures.Blocks.Block3125369.body)
     val blockToRequestHash = blockToRequest.header.hash
