--- conflicted
+++ resolved
@@ -251,13 +251,10 @@
     val validators = mock[Validators]
     val blockchainConfig = mock[BlockchainConfig]
 
-<<<<<<< HEAD
-    val ethService = new EthService(storagesInstance.storages, blockGenerator, appStateStorage, ledger, validators, blockchainConfig, keyStore)
-=======
     implicit val system = ActorSystem("test-system")
     val pendingTransactionsManager = TestProbe()
-    val ethService = new EthService(blockchain, blockGenerator, appStateStorage, pendingTransactionsManager.ref)
->>>>>>> f36a6535
+    val ethService = new EthService(storagesInstance.storages, blockGenerator, appStateStorage, ledger, validators, blockchainConfig,
+      keyStore, pendingTransactionsManager.ref)
 
     val blockToRequest = Block(Fixtures.Blocks.Block3125369.header, Fixtures.Blocks.Block3125369.body)
     val blockToRequestHash = blockToRequest.header.hash
