package io.iohk.ethereum.jsonrpc

<<<<<<< HEAD
import akka.actor.ActorSystem
import akka.testkit.TestProbe
import io.iohk.ethereum.Fixtures
=======
import akka.util.ByteString
import io.iohk.ethereum.blockchain.data.GenesisDataLoader
import io.iohk.ethereum.{Fixtures, crypto}
>>>>>>> 225316f9
import io.iohk.ethereum.db.components.{SharedEphemDataSources, Storages}
import io.iohk.ethereum.db.storage.AppStateStorage
import io.iohk.ethereum.domain.{Block, BlockHeader, BlockchainImpl}
import io.iohk.ethereum.jsonrpc.EthService._
import io.iohk.ethereum.network.p2p.messages.PV62.BlockBody
import org.scalatest.concurrent.ScalaFutures
import org.scalatest.{FlatSpec, Matchers}

import scala.concurrent.ExecutionContext.Implicits.global
import scala.concurrent.duration.Duration
import scala.concurrent.Await
import io.iohk.ethereum.jsonrpc.EthService.ProtocolVersionRequest
import io.iohk.ethereum.mining.BlockGenerator
import org.scalamock.scalatest.MockFactory
import org.spongycastle.util.encoders.Hex

class EthServiceSpec extends FlatSpec with Matchers with ScalaFutures with MockFactory {

  behavior of "EthService"

  it should "answer eth_blockNumber with the latest block number" in new TestSetup {
    val bestBlockNumber = 10
    (appStateStorage.getBestBlockNumber _).expects().returning(bestBlockNumber)

    val response = Await.result(ethService.bestBlockNumber(BestBlockNumberRequest()), Duration.Inf)
    response.bestBlockNumber shouldEqual bestBlockNumber
  }

  it should "return ethereum protocol version" in new TestSetup {
    val response = ethService.protocolVersion(ProtocolVersionRequest())
    val protocolVersion = response.futureValue.value

    protocolVersion shouldEqual "0x3f"
    Integer.parseInt(protocolVersion.drop(2), 16) shouldEqual EthService.CurrentProtocolVersion
  }

  it should "answer eth_getBlockTransactionCountByHash with None when the requested block isn't in the blockchain" in new TestSetup {
    val request = TxCountByBlockHashRequest(blockToRequestHash)
    val response = Await.result(ethService.getBlockTransactionCountByHash(request), Duration.Inf)
    response.txsQuantity shouldBe None
  }

  it should "answer eth_getBlockTransactionCountByHash with the block has no tx when the requested block is in the blockchain and has no tx" in new TestSetup {
    blockchain.save(blockToRequest.copy(body = BlockBody(Nil, Nil)))
    val request = TxCountByBlockHashRequest(blockToRequestHash)
    val response = Await.result(ethService.getBlockTransactionCountByHash(request), Duration.Inf)
    response.txsQuantity shouldBe Some(0)
  }

  it should "answer eth_getBlockTransactionCountByHash correctly when the requested block is in the blockchain and has some tx" in new TestSetup {
    blockchain.save(blockToRequest)
    val request = TxCountByBlockHashRequest(blockToRequestHash)
    val response = Await.result(ethService.getBlockTransactionCountByHash(request), Duration.Inf)
    response.txsQuantity shouldBe Some(blockToRequest.body.transactionList.size)
  }

  it should "answer eth_getTransactionByBlockHashAndIndex with None when there is no block with the requested hash" in new TestSetup {
    val txIndexToRequest = blockToRequest.body.transactionList.size / 2
    val request = GetTransactionByBlockHashAndIndexRequest(blockToRequest.header.hash, txIndexToRequest)
    val response = Await.result(ethService.getTransactionByBlockHashAndIndexRequest(request), Duration.Inf)

    response.transactionResponse shouldBe None
  }

  it should "answer eth_getTransactionByBlockHashAndIndex with None when there is no tx in requested index" in new TestSetup {
    blockchain.save(blockToRequest)

    val invalidTxIndex = blockToRequest.body.transactionList.size
    val requestWithInvalidIndex = GetTransactionByBlockHashAndIndexRequest(blockToRequest.header.hash, invalidTxIndex)
    val response = Await.result(
      ethService.getTransactionByBlockHashAndIndexRequest(requestWithInvalidIndex),
      Duration.Inf
    )

    response.transactionResponse shouldBe None
  }

  it should "answer eth_getTransactionByBlockHashAndIndex with the transaction response correctly when the requested index has one" in new TestSetup {
    blockchain.save(blockToRequest)

    val txIndexToRequest = blockToRequest.body.transactionList.size / 2
    val request = GetTransactionByBlockHashAndIndexRequest(blockToRequest.header.hash, txIndexToRequest)
    val response = Await.result(ethService.getTransactionByBlockHashAndIndexRequest(request), Duration.Inf)

    val requestedStx = blockToRequest.body.transactionList.apply(txIndexToRequest)
    val expectedTxResponse = TransactionResponse(requestedStx, Some(blockToRequest.header), Some(txIndexToRequest))
    response.transactionResponse shouldBe Some(expectedTxResponse)
  }

  it should "answer eth_getBlockByHash with None when the requested block isn't in the blockchain" in new TestSetup {
    val request = BlockByBlockHashRequest(blockToRequestHash, fullTxs = true)
    val response = Await.result(ethService.getByBlockHash(request), Duration.Inf)
    response.blockResponse shouldBe None
  }

  it should "answer eth_getBlockByHash with the block response correctly when it's totalDifficulty is in blockchain" in new TestSetup {
    blockchain.save(blockToRequest)
    blockchain.save(blockToRequestHash, blockTd)

    val request = BlockByBlockHashRequest(blockToRequestHash, fullTxs = true)
    val response = Await.result(ethService.getByBlockHash(request), Duration.Inf)

    val stxResponses = blockToRequest.body.transactionList.zipWithIndex.map { case (stx, txIndex) =>
      TransactionResponse(stx, Some(blockToRequest.header), Some(txIndex))
    }

    response.blockResponse shouldBe Some(BlockResponse(blockToRequest, fullTxs = true, totalDifficulty = Some(blockTd)))
    response.blockResponse.get.totalDifficulty shouldBe Some(blockTd)
    response.blockResponse.get.transactions.right.toOption shouldBe Some(stxResponses)
  }

  it should "answer eth_getBlockByHash with the block response correctly when it's totalDifficulty is not in blockchain" in new TestSetup {
    blockchain.save(blockToRequest)

    val request = BlockByBlockHashRequest(blockToRequestHash, fullTxs = true)
    val response = Await.result(ethService.getByBlockHash(request), Duration.Inf)

    val stxResponses = blockToRequest.body.transactionList.zipWithIndex.map { case (stx, txIndex) =>
      TransactionResponse(stx, Some(blockToRequest.header), Some(txIndex))
    }

    response.blockResponse shouldBe Some(BlockResponse(blockToRequest, fullTxs = true))
    response.blockResponse.get.totalDifficulty shouldBe None
    response.blockResponse.get.transactions.right.toOption shouldBe Some(stxResponses)
  }

  it should "answer eth_getBlockByHash with the block response correctly when the txs should be hashed" in new TestSetup {
    blockchain.save(blockToRequest)
    blockchain.save(blockToRequestHash, blockTd)

    val request = BlockByBlockHashRequest(blockToRequestHash, fullTxs = true)
    val response = Await.result(ethService.getByBlockHash(request.copy(fullTxs = false)), Duration.Inf)

    response.blockResponse shouldBe Some(BlockResponse(blockToRequest, fullTxs = false, totalDifficulty = Some(blockTd)))
    response.blockResponse.get.totalDifficulty shouldBe Some(blockTd)
    response.blockResponse.get.transactions.left.toOption shouldBe Some(blockToRequest.body.transactionList.map(_.hash))
  }

  it should "answer eth_getUncleByBlockHashAndIndex with None when the requested block isn't in the blockchain" in new TestSetup {
    val uncleIndexToRequest = 0
    val request = UncleByBlockHashAndIndexRequest(blockToRequestHash, uncleIndexToRequest)
    val response = Await.result(ethService.getUncleByBlockHashAndIndex(request), Duration.Inf)
    response.uncleBlockResponse shouldBe None
  }

  it should "answer eth_getUncleByBlockHashAndIndex with None when there's no uncle" in new TestSetup {
    blockchain.save(blockToRequest)

    val uncleIndexToRequest = 0
    val request = UncleByBlockHashAndIndexRequest(blockToRequestHash, uncleIndexToRequest)
    val response = Await.result(ethService.getUncleByBlockHashAndIndex(request), Duration.Inf)

    response.uncleBlockResponse shouldBe None
  }

  it should "answer eth_getUncleByBlockHashAndIndex with None when there's no uncle in the requested index" in new TestSetup {
    blockchain.save(blockToRequestWithUncles)

    val uncleIndexToRequest = 0
    val request = UncleByBlockHashAndIndexRequest(blockToRequestHash, uncleIndexToRequest)
    val response1 = Await.result(ethService.getUncleByBlockHashAndIndex(request.copy(uncleIndex = 1)), Duration.Inf)
    val response2 = Await.result(ethService.getUncleByBlockHashAndIndex(request.copy(uncleIndex = -1)), Duration.Inf)

    response1.uncleBlockResponse shouldBe None
    response2.uncleBlockResponse shouldBe None
  }

  it should "answer eth_getUncleByBlockHashAndIndex correctly when the requested index has one but there's no total difficulty for it" in new TestSetup {
    blockchain.save(blockToRequestWithUncles)

    val uncleIndexToRequest = 0
    val request = UncleByBlockHashAndIndexRequest(blockToRequestHash, uncleIndexToRequest)
    val response = Await.result(ethService.getUncleByBlockHashAndIndex(request), Duration.Inf)

    response.uncleBlockResponse shouldBe Some(BlockResponse(uncle, None))
    response.uncleBlockResponse.get.totalDifficulty shouldBe None
    response.uncleBlockResponse.get.transactions shouldBe Left(Nil)
    response.uncleBlockResponse.get.uncles shouldBe Nil
  }

  it should "anwer eth_getUncleByBlockHashAndIndex correctly when the requested index has one and there's total difficulty for it" in new TestSetup {
    blockchain.save(blockToRequestWithUncles)
    blockchain.save(uncle.hash, uncleTd)

    val uncleIndexToRequest = 0
    val request = UncleByBlockHashAndIndexRequest(blockToRequestHash, uncleIndexToRequest)
    val response = Await.result(ethService.getUncleByBlockHashAndIndex(request), Duration.Inf)

    response.uncleBlockResponse shouldBe Some(BlockResponse(uncle, Some(uncleTd)))
    response.uncleBlockResponse.get.totalDifficulty shouldBe Some(uncleTd)
    response.uncleBlockResponse.get.transactions shouldBe Left(Nil)
    response.uncleBlockResponse.get.uncles shouldBe Nil
  }

  it should "return syncing info" in new TestSetup {
    (appStateStorage.getSyncStartingBlock _).expects().returning(999)
    (appStateStorage.getEstimatedHighestBlock _).expects().returning(10000)
    (appStateStorage.getBestBlockNumber _).expects().returning(200)
    val response = ethService.syncing(SyncingRequest())

    response.futureValue shouldEqual SyncingResponse(
      startingBlock = 999,
      currentBlock = 200,
      highestBlock = 10000
    )
  }

  it should "return requested work" in new TestSetup {
    (blockGenerator.generateBlockForMining _).expects().returning(block)

    val response = ethService.getWork(GetWorkRequest())

    response.futureValue shouldEqual GetWorkResponse(powHash, seedHash, target)
  }

  trait TestSetup extends MockFactory {
    val storagesInstance = new SharedEphemDataSources with Storages.DefaultStorages
    val blockchain = BlockchainImpl(storagesInstance.storages)
    val blockGenerator = mock[BlockGenerator]
    val appStateStorage = mock[AppStateStorage]

<<<<<<< HEAD
    implicit val system = ActorSystem("test_system")
    val pendingTransactionsManager = TestProbe()
    val ethService = new EthService(blockchain, appStateStorage, pendingTransactionsManager.ref)
=======
    val ethService = new EthService(blockchain, blockGenerator, appStateStorage)
>>>>>>> 225316f9

    val blockToRequest = Block(Fixtures.Blocks.Block3125369.header, Fixtures.Blocks.Block3125369.body)
    val blockToRequestHash = blockToRequest.header.hash
    val blockTd = blockToRequest.header.difficulty

    val uncle = Fixtures.Blocks.DaoForkBlock.header
    val uncleTd = uncle.difficulty
    val blockToRequestWithUncles = blockToRequest.copy(body = BlockBody(Nil, Seq(uncle)))
    val difficulty = 131072
    val block = Block(
      header = BlockHeader(
        parentHash = ByteString(Hex.decode("fae40e0347c422194d9a0abd00e76774dd85b607ac8614b9bb0abd09ceee8df2")),
        ommersHash = ByteString(Hex.decode("1dcc4de8dec75d7aab85b567b6ccd41ad312451b948a7413f0a142fd40d49347")),
        beneficiary = ByteString(Hex.decode("000000000000000000000000000000000000002a")),
        stateRoot = ByteString(Hex.decode("2627314387b135a548040d3ca99dbf308265a3f9bd9246bee3e34d12ea9ff0dc")),
        transactionsRoot = ByteString(Hex.decode("56e81f171bcc55a6ff8345e692c0f86e5b48e01b996cadc001622fb5e363b421")),
        receiptsRoot = ByteString(Hex.decode("56e81f171bcc55a6ff8345e692c0f86e5b48e01b996cadc001622fb5e363b421")),
        logsBloom = ByteString(Hex.decode("00" * 256)),
        difficulty = difficulty,
        number = 1,
        gasLimit = 16733003,
        gasUsed = 0,
        unixTimestamp = 1494604913,
        extraData = ByteString(Hex.decode("6d696e6564207769746820657463207363616c61")),
        mixHash = ByteString.empty,
        nonce = ByteString.empty
      ),
      body = BlockBody(Nil, Nil)
    )
    val mixHash = ByteString(Hex.decode("40d9bd2064406d7f22390766d6fe5eccd2a67aa89bf218e99df35b2dbb425fb1"))
    val nonce = ByteString(Hex.decode("ce1b500070aeec4f"))
    val seedHash = ByteString(crypto.kec256(Hex.decode("00" * 32)))
    val powHash = ByteString(Hex.decode("f5877d30b85d6cd0f80d2c4711e3cfb7d386e331f801f903d9ca52fc5e8f7cc2"))
    val target = ByteString((BigInt(2).pow(256) / difficulty).toByteArray)
  }

}<|MERGE_RESOLUTION|>--- conflicted
+++ resolved
@@ -1,14 +1,9 @@
 package io.iohk.ethereum.jsonrpc
 
-<<<<<<< HEAD
 import akka.actor.ActorSystem
 import akka.testkit.TestProbe
-import io.iohk.ethereum.Fixtures
-=======
 import akka.util.ByteString
-import io.iohk.ethereum.blockchain.data.GenesisDataLoader
 import io.iohk.ethereum.{Fixtures, crypto}
->>>>>>> 225316f9
 import io.iohk.ethereum.db.components.{SharedEphemDataSources, Storages}
 import io.iohk.ethereum.db.storage.AppStateStorage
 import io.iohk.ethereum.domain.{Block, BlockHeader, BlockchainImpl}
@@ -230,13 +225,9 @@
     val blockGenerator = mock[BlockGenerator]
     val appStateStorage = mock[AppStateStorage]
 
-<<<<<<< HEAD
-    implicit val system = ActorSystem("test_system")
+    implicit val system = ActorSystem("test-system")
     val pendingTransactionsManager = TestProbe()
-    val ethService = new EthService(blockchain, appStateStorage, pendingTransactionsManager.ref)
-=======
-    val ethService = new EthService(blockchain, blockGenerator, appStateStorage)
->>>>>>> 225316f9
+    val ethService = new EthService(blockchain, blockGenerator, appStateStorage, pendingTransactionsManager.ref)
 
     val blockToRequest = Block(Fixtures.Blocks.Block3125369.header, Fixtures.Blocks.Block3125369.body)
     val blockToRequestHash = blockToRequest.header.hash
