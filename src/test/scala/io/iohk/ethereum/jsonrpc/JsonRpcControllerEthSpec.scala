--- conflicted
+++ resolved
@@ -19,43 +19,33 @@
 import io.iohk.ethereum.ommers.OmmersPool
 import io.iohk.ethereum.ommers.OmmersPool.Ommers
 import io.iohk.ethereum.transactions.PendingTransactionsManager
-<<<<<<< HEAD
+import io.iohk.ethereum.{Fixtures, LongPatience, Timeouts, WithActorSystemShutDown}
 import io.iohk.ethereum.{Fixtures, Timeouts}
 import monix.eval.Task
 import monix.execution.Scheduler
 import monix.execution.schedulers.TestScheduler
-=======
-import io.iohk.ethereum.{Fixtures, LongPatience, Timeouts, WithActorSystemShutDown}
->>>>>>> 61fbcacd
 import org.bouncycastle.util.encoders.Hex
 import org.json4s.JsonAST._
 import org.json4s.JsonDSL._
 import org.json4s.{DefaultFormats, Extraction, Formats}
-<<<<<<< HEAD
+import org.scalatest.concurrent.{Eventually, ScalaFutures}
+import org.scalatest.flatspec.AnyFlatSpecLike
 import org.scalatest.flatspec.AnyFlatSpec
 import org.scalatest.matchers.should.Matchers
-=======
-import org.scalatest.concurrent.{Eventually, ScalaFutures}
-import org.scalatest.flatspec.AnyFlatSpecLike
->>>>>>> 61fbcacd
 import org.scalatestplus.scalacheck.ScalaCheckPropertyChecks
 
 // scalastyle:off magic.number
-<<<<<<< HEAD
-class JsonRpcControllerEthSpec extends AnyFlatSpec with Matchers with JRCMatchers with ScalaCheckPropertyChecks {
-
-  implicit val tx: Scheduler = TestScheduler()
-=======
 class JsonRpcControllerEthSpec
     extends TestKit(ActorSystem("JsonRpcControllerEthSpec_System"))
     with AnyFlatSpecLike
     with WithActorSystemShutDown
     with JRCMatchers
     with ScalaCheckPropertyChecks
-    with ScalaFutures
-    with LongPatience
+    with ScalaFutures // TODO PP not needed ?
+    with LongPatience // TODO PP .timeout in Task?
     with Eventually {
->>>>>>> 61fbcacd
+
+  implicit val tx: Scheduler = TestScheduler() // TODO PP use global or
 
   implicit val formats: Formats = DefaultFormats.preservingEmptyValues + OptionNoneToJNullSerializer +
     QuantitiesSerializer + UnformattedDataJsonSerializer
