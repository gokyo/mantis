--- conflicted
+++ resolved
@@ -31,13 +31,7 @@
 
   def testCaseM[M[_]: Effect](theTest: => M[Assertion]): Future[Assertion] = customTestCaseM(())(_ => theTest)
 
-<<<<<<< HEAD
-  def testCase(theTest: => Assertion): Future[Assertion] = testCaseM(Task.pure(theTest))
-=======
-  def testCaseF(theTest: => Future[Assertion]): Future[Assertion] = customTestCaseF(())(_ => theTest)
-
   def testCase(theTest: => Assertion): Future[Assertion] = testCaseM(Task { theTest })
->>>>>>> c02157d1
 }
 
 trait FlatSpecBase extends AsyncFlatSpecLike with SpecBase {}
