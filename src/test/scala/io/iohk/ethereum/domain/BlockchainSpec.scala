package io.iohk.ethereum.domain

import akka.util.ByteString
import io.iohk.ethereum.blockchain.sync.EphemBlockchainTestSetup
import io.iohk.ethereum.consensus.blocks.CheckpointBlockGenerator
import io.iohk.ethereum.db.dataSource.EphemDataSource
import io.iohk.ethereum.db.storage.StateStorage
import io.iohk.ethereum.domain.BlockHeader.HeaderExtraFields.HefPostEcip1097
import io.iohk.ethereum.mpt.MerklePatriciaTrie
import io.iohk.ethereum.{BlockHelpers, Fixtures, ObjectGenerators}
import io.iohk.ethereum.ObjectGenerators._
import org.scalacheck.Gen
import org.scalamock.scalatest.MockFactory
import org.scalatest.flatspec.AnyFlatSpec
import org.scalatest.matchers.should.Matchers
import org.scalatestplus.scalacheck.ScalaCheckPropertyChecks

class BlockchainSpec extends AnyFlatSpec with Matchers with ScalaCheckPropertyChecks {

  val checkpoint = ObjectGenerators.fakeCheckpointGen(2, 5).sample.get
  val checkpointBlockGenerator = new CheckpointBlockGenerator

  "Blockchain" should "be able to store a block and return it if queried by hash" in new EphemBlockchainTestSetup {
    val validBlock = Fixtures.Blocks.ValidBlock.block
    blockchain.storeBlock(validBlock).commit()
    val block = blockchain.getBlockByHash(validBlock.header.hash)
    assert(block.isDefined)
    assert(validBlock == block.get)
    val blockHeader = blockchain.getBlockHeaderByHash(validBlock.header.hash)
    assert(blockHeader.isDefined)
    assert(validBlock.header == blockHeader.get)
    val blockBody = blockchain.getBlockBodyByHash(validBlock.header.hash)
    assert(blockBody.isDefined)
    assert(validBlock.body == blockBody.get)
  }

  it should "be able to store a block and retrieve it by number" in new EphemBlockchainTestSetup {
    val validBlock = Fixtures.Blocks.ValidBlock.block
    blockchain.storeBlock(validBlock).commit()
    val block = blockchain.getBlockByNumber(validBlock.header.number)
    assert(block.isDefined)
    assert(validBlock == block.get)
  }

  it should "be able to query a stored blockHeader by it's number" in new EphemBlockchainTestSetup {
    val validHeader = Fixtures.Blocks.ValidBlock.header
    blockchain.storeBlockHeader(validHeader).commit()
    val header = blockchain.getBlockHeaderByNumber(validHeader.number)
    assert(header.isDefined)
    assert(validHeader == header.get)
  }

  it should "not return a value if not stored" in new EphemBlockchainTestSetup {
    assert(blockchain.getBlockByNumber(Fixtures.Blocks.ValidBlock.header.number).isEmpty)
    assert(blockchain.getBlockByHash(Fixtures.Blocks.ValidBlock.header.hash).isEmpty)
  }

  it should "be able to store a block with checkpoint and retrieve it and checkpoint" in new EphemBlockchainTestSetup {
    val parent = Fixtures.Blocks.Genesis.block
    blockchain.storeBlock(parent)

    val validBlock = new CheckpointBlockGenerator().generate(parent, checkpoint)

    blockchain.save(validBlock, Seq.empty, ChainWeight(0, 0), saveAsBestBlock = true)

    val retrievedBlock = blockchain.getBlockByHash(validBlock.header.hash)
    assert(retrievedBlock.isDefined)
    assert(validBlock == retrievedBlock.get)

    blockchain.getLatestCheckpointBlockNumber should ===(validBlock.number)
    blockchain.getBestBlockNumber should ===(validBlock.number)
  }

  it should "be able to rollback block with checkpoint and store the previous existed checkpoint" in new EphemBlockchainTestSetup {
    val genesis = Fixtures.Blocks.Genesis.block
    blockchain.storeBlock(genesis)

    def nextBlock(parent: Block, body: BlockBody = BlockBody.empty): Block =
      Block(
        header = parent.header.copy(
          number = parent.number + 1,
          parentHash = parent.hash,
          extraFields = HefPostEcip1097(false, None)
        ),
        body = body
      )

    val firstBlock = checkpointBlockGenerator.generate(genesis, checkpoint) // Older checkpoint
    val secondBlock = nextBlock(firstBlock)
    val thirdBlock = checkpointBlockGenerator.generate(secondBlock, checkpoint)

    blockchain.save(firstBlock, Seq.empty, ChainWeight(0, 0), saveAsBestBlock = true)
    blockchain.save(secondBlock, Seq.empty, ChainWeight(0, 0), saveAsBestBlock = true)
    blockchain.save(thirdBlock, Seq.empty, ChainWeight(0, 0), saveAsBestBlock = true)

    blockchain.removeBlock(thirdBlock.hash, withState = true)

    blockchain.getLatestCheckpointBlockNumber should ===(firstBlock.number)
    blockchain.getBestBlockNumber should ===(secondBlock.number)
  }

  it should "be able to rollback block with last checkpoint in the chain" in new EphemBlockchainTestSetup {
    val genesis = Fixtures.Blocks.Genesis.block
    blockchain.storeBlock(genesis)

    val validBlock = checkpointBlockGenerator.generate(genesis, checkpoint)

    blockchain.save(validBlock, Seq.empty, ChainWeight(0, 0), saveAsBestBlock = true)

    blockchain.removeBlock(validBlock.hash, withState = true)

    blockchain.getLatestCheckpointBlockNumber should ===(genesis.number)
    blockchain.getBestBlockNumber should ===(genesis.number)
  }

  it should "return an account given an address and a block number" in new EphemBlockchainTestSetup {
    val address = Address(42)
    val account = Account.empty(UInt256(7))

    val validHeader = Fixtures.Blocks.ValidBlock.header

    val stateStorage = StateStorage.createTestStateStorage(EphemDataSource())._1
    val emptyMpt = MerklePatriciaTrie[Address, Account](
      storagesInstance.storages.stateStorage.getBackingStorage(0)
    )
    val mptWithAcc = emptyMpt.put(address, account)
    val headerWithAcc = validHeader.copy(stateRoot = ByteString(mptWithAcc.getRootHash))

    blockchain.storeBlockHeader(headerWithAcc).commit()

    val retrievedAccount = blockchain.getAccount(address, headerWithAcc.number)
    retrievedAccount shouldEqual Some(account)
  }

<<<<<<< HEAD
  // TODO PP add test for getAccountProof

  // TODO PP add test for getAccountStorageProofAt

  // TODO PP why there are no tests for getAccountStorageAt ?
=======
  it should "return correct best block number after applying and rollbacking blocks" in new TestSetup {
    forAll(intGen(min = 1: Int, max = maxNumberBlocksToImport)) { numberBlocksToImport =>
      val testSetup = newSetup()
      import testSetup._

      // Import blocks
      val blocksToImport = BlockHelpers.generateChain(numberBlocksToImport, Fixtures.Blocks.Genesis.block)

      // Randomly select the block import to persist (empty means no persistance)
      val blockImportToPersist = Gen.option(Gen.oneOf(blocksToImport)).sample.get
      (stubStateStorage
        .onBlockSave(_: BigInt, _: BigInt)(_: () => Unit))
        .when(*, *, *)
        .onCall((bn, _, persistFn) => {
          if (blockImportToPersist.exists(_.number == bn)) persistFn()
        })

      blocksToImport.foreach { block =>
        blockchainWithStubPersisting.save(block, Nil, ChainWeight.zero, true)
      }

      blockchainWithStubPersisting.getBestBlockNumber() shouldBe blocksToImport.last.number
      blockchainStoragesWithStubPersisting.appStateStorage.getBestBlockNumber() shouldBe blockImportToPersist.fold(0: BigInt)(_.number)


      // Rollback blocks
      val numberBlocksToRollback = intGen(0, numberBlocksToImport).sample.get
      val (blocksNotRollbacked, blocksToRollback) = blocksToImport.splitAt(numberBlocksToRollback)

      // Randomly select the block rollback to persist (empty means no persistance)
      val blockRollbackToPersist = if (blocksToRollback.isEmpty) None else Gen.option(Gen.oneOf(blocksToRollback)).sample.get
      (stubStateStorage
        .onBlockRollback(_: BigInt, _: BigInt)(_: () => Unit))
        .when(*, *, *)
        .onCall((bn, _, persistFn) => {
          if (blockRollbackToPersist.exists(_.number == bn)) persistFn()
        })

      blocksToRollback.reverse.foreach { block =>
        blockchainWithStubPersisting.removeBlock(block.hash, true)
      }

      val expectedMemoryBestBlock = blocksNotRollbacked.lastOption.fold(0: BigInt)(_.number)
      val expectedPersistedBestBlock = calculatePersistedBestBlock(
        blockImportToPersist.map(_.number),
        blockRollbackToPersist.map(_.number),
        blocksToRollback.map(_.number)
      )
      blockchainWithStubPersisting.getBestBlockNumber() shouldBe expectedMemoryBestBlock
      blockchainStoragesWithStubPersisting.appStateStorage.getBestBlockNumber() shouldBe expectedPersistedBestBlock
    }
  }

  trait TestSetup extends MockFactory {
    val maxNumberBlocksToImport: Int = 30

    def calculatePersistedBestBlock(blockImportPersisted: Option[BigInt], blockRollbackPersisted: Option[BigInt], blocksRollbacked: Seq[BigInt]): BigInt = {
      (blocksRollbacked, blockImportPersisted) match {
        case (Nil, Some(bi)) =>
          // No blocks rollbacked, last persist was the persist during import
          bi
        case (nonEmptyRollbackedBlocks, Some(bi)) =>
          // Last forced persist during apply/rollback
          val maxForcedPersist = blockRollbackPersisted.fold(bi){ br => (br - 1).max(bi)}

          // The above number would have been decreased by any rollbacked blocks
          (nonEmptyRollbackedBlocks.head - 1).min(maxForcedPersist)
        case (_, None) =>
          // If persisted rollback, then it  was decreased by the future rollbacks, if not no persistance was ever done
          blockRollbackPersisted.fold(0: BigInt)(_ => blocksRollbacked.head - 1)
      }
    }

    trait StubPersistingBlockchainSetup {
      def stubStateStorage: StateStorage
      def blockchainStoragesWithStubPersisting: BlockchainStorages
      def blockchainWithStubPersisting: BlockchainImpl
    }

    def newSetup(): StubPersistingBlockchainSetup = {
      new StubPersistingBlockchainSetup with EphemBlockchainTestSetup {
        override val stubStateStorage = stub[StateStorage]
        override val blockchainStoragesWithStubPersisting = new BlockchainStorages {
          val blockHeadersStorage = storagesInstance.storages.blockHeadersStorage
          val blockBodiesStorage = storagesInstance.storages.blockBodiesStorage
          val blockNumberMappingStorage = storagesInstance.storages.blockNumberMappingStorage
          val receiptStorage = storagesInstance.storages.receiptStorage
          val evmCodeStorage = storagesInstance.storages.evmCodeStorage
          val chainWeightStorage = storagesInstance.storages.chainWeightStorage
          val transactionMappingStorage = storagesInstance.storages.transactionMappingStorage
          val nodeStorage = storagesInstance.storages.nodeStorage
          val pruningMode = storagesInstance.storages.pruningMode
          val appStateStorage = storagesInstance.storages.appStateStorage
          val cachedNodeStorage = storagesInstance.storages.cachedNodeStorage
          val stateStorage = stubStateStorage
        }
        override val blockchainWithStubPersisting = BlockchainImpl(blockchainStoragesWithStubPersisting)

        blockchainWithStubPersisting.storeBlock(Fixtures.Blocks.Genesis.block)
      }
    }

  }
>>>>>>> 482340d5
}<|MERGE_RESOLUTION|>--- conflicted
+++ resolved
@@ -132,13 +132,6 @@
     retrievedAccount shouldEqual Some(account)
   }
 
-<<<<<<< HEAD
-  // TODO PP add test for getAccountProof
-
-  // TODO PP add test for getAccountStorageProofAt
-
-  // TODO PP why there are no tests for getAccountStorageAt ?
-=======
   it should "return correct best block number after applying and rollbacking blocks" in new TestSetup {
     forAll(intGen(min = 1: Int, max = maxNumberBlocksToImport)) { numberBlocksToImport =>
       val testSetup = newSetup()
@@ -161,15 +154,17 @@
       }
 
       blockchainWithStubPersisting.getBestBlockNumber() shouldBe blocksToImport.last.number
-      blockchainStoragesWithStubPersisting.appStateStorage.getBestBlockNumber() shouldBe blockImportToPersist.fold(0: BigInt)(_.number)
-
+      blockchainStoragesWithStubPersisting.appStateStorage.getBestBlockNumber() shouldBe blockImportToPersist.fold(
+        0: BigInt
+      )(_.number)
 
       // Rollback blocks
       val numberBlocksToRollback = intGen(0, numberBlocksToImport).sample.get
       val (blocksNotRollbacked, blocksToRollback) = blocksToImport.splitAt(numberBlocksToRollback)
 
       // Randomly select the block rollback to persist (empty means no persistance)
-      val blockRollbackToPersist = if (blocksToRollback.isEmpty) None else Gen.option(Gen.oneOf(blocksToRollback)).sample.get
+      val blockRollbackToPersist =
+        if (blocksToRollback.isEmpty) None else Gen.option(Gen.oneOf(blocksToRollback)).sample.get
       (stubStateStorage
         .onBlockRollback(_: BigInt, _: BigInt)(_: () => Unit))
         .when(*, *, *)
@@ -195,14 +190,18 @@
   trait TestSetup extends MockFactory {
     val maxNumberBlocksToImport: Int = 30
 
-    def calculatePersistedBestBlock(blockImportPersisted: Option[BigInt], blockRollbackPersisted: Option[BigInt], blocksRollbacked: Seq[BigInt]): BigInt = {
+    def calculatePersistedBestBlock(
+        blockImportPersisted: Option[BigInt],
+        blockRollbackPersisted: Option[BigInt],
+        blocksRollbacked: Seq[BigInt]
+    ): BigInt = {
       (blocksRollbacked, blockImportPersisted) match {
         case (Nil, Some(bi)) =>
           // No blocks rollbacked, last persist was the persist during import
           bi
         case (nonEmptyRollbackedBlocks, Some(bi)) =>
           // Last forced persist during apply/rollback
-          val maxForcedPersist = blockRollbackPersisted.fold(bi){ br => (br - 1).max(bi)}
+          val maxForcedPersist = blockRollbackPersisted.fold(bi) { br => (br - 1).max(bi) }
 
           // The above number would have been decreased by any rollbacked blocks
           (nonEmptyRollbackedBlocks.head - 1).min(maxForcedPersist)
@@ -242,5 +241,10 @@
     }
 
   }
->>>>>>> 482340d5
+
+  // TODO PP add test for getAccountProof
+
+  // TODO PP add test for getAccountStorageProofAt
+
+  // TODO PP why there are no tests for getAccountStorageAt ?
 }