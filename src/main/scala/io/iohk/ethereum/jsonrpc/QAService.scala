package io.iohk.ethereum.jsonrpc

import akka.actor.ActorRef
import akka.util.ByteString
import cats.implicits._
import enumeratum._
import io.iohk.ethereum.blockchain.sync.regular.RegularSync.NewCheckpoint
import io.iohk.ethereum.consensus._
import io.iohk.ethereum.consensus.ethash.MinerResponses._
import io.iohk.ethereum.consensus.ethash.MockedMinerProtocol.MineBlocks
import io.iohk.ethereum.consensus.ethash.{MinerResponse, MinerResponses}
import io.iohk.ethereum.crypto
import io.iohk.ethereum.crypto.ECDSASignature
import io.iohk.ethereum.domain.{Blockchain, Checkpoint}
import io.iohk.ethereum.jsonrpc.QAService.MineBlocksResponse.MinerResponseType
import io.iohk.ethereum.jsonrpc.QAService._
import io.iohk.ethereum.utils.{BlockchainConfig, Logger}
import monix.eval.Task
import monix.execution.Scheduler.Implicits.global
import mouse.all._

class QAService(
    consensus: Consensus,
    blockchain: Blockchain,
    blockchainConfig: BlockchainConfig,
    syncController: ActorRef
) extends Logger {

  /**
    * qa_mineBlocks that instructs mocked miner to mine given number of blocks
    *
    * @param req with requested block's data
    * @return nothing
    */
  def mineBlocks(req: MineBlocksRequest): ServiceResponse[MineBlocksResponse] = {
<<<<<<< HEAD
    Task.fromFuture(
      consensus
        .sendMiner(MineBlocks(req.numBlocks, req.withTransactions, req.parentBlock))
        .map(_ |> (MineBlocksResponse(_)) |> (_.asRight))
        .recover { case t: Throwable =>
          log.info("Unable to mine requested blocks", t)
          Left(JsonRpcErrors.InternalError)
        }
    )
=======
    consensus
      .sendMiner(MineBlocks(req.numBlocks, req.withTransactions, req.parentBlock))
      .map(_ |> (MineBlocksResponse(_)) |> (_.asRight))
      .recover { case t: Throwable =>
        log.info("Unable to mine requested blocks", t)
        Left(JsonRpcError.InternalError)
      }
>>>>>>> c02157d1
  }

  def generateCheckpoint(
      req: GenerateCheckpointRequest
  ): ServiceResponse[GenerateCheckpointResponse] = {
    Task {
      val hash = req.blockHash.getOrElse(blockchain.getBestBlock().hash)
      val checkpoint = generateCheckpoint(hash, req.privateKeys)
      syncController ! NewCheckpoint(hash, checkpoint.signatures)
      Right(GenerateCheckpointResponse(checkpoint))
    }
  }

  private def generateCheckpoint(blockHash: ByteString, privateKeys: Seq[ByteString]): Checkpoint = {
    val keys = privateKeys.map { key =>
      crypto.keyPairFromPrvKey(key.toArray)
    }
    val signatures = keys.map(ECDSASignature.sign(blockHash.toArray, _, None))
    Checkpoint(signatures)
  }

  def getFederationMembersInfo(
      req: GetFederationMembersInfoRequest
  ): ServiceResponse[GetFederationMembersInfoResponse] = {
    Task {
      Right(GetFederationMembersInfoResponse(blockchainConfig.checkpointPubKeys.toList))
    }
  }
}

object QAService {
  case class MineBlocksRequest(numBlocks: Int, withTransactions: Boolean, parentBlock: Option[ByteString] = None)
  case class MineBlocksResponse(responseType: MinerResponseType, message: Option[String])
  object MineBlocksResponse {
    def apply(minerResponse: MinerResponse): MineBlocksResponse =
      MineBlocksResponse(MinerResponseType(minerResponse), extractMessage(minerResponse))

    private def extractMessage(response: MinerResponse): Option[String] = response match {
      case MinerIsWorking | MiningOrdered | MinerNotExist => None
      case MiningError(msg) => Some(msg)
      case MinerNotSupport(msg) => Some(msg.toString)
    }

    sealed trait MinerResponseType extends EnumEntry
    object MinerResponseType extends Enum[MinerResponseType] {
      val values = findValues

      case object MinerIsWorking extends MinerResponseType
      case object MiningOrdered extends MinerResponseType
      case object MinerNotExist extends MinerResponseType
      case object MiningError extends MinerResponseType
      case object MinerNotSupport extends MinerResponseType

      def apply(minerResponse: MinerResponse): MinerResponseType = minerResponse match {
        case MinerResponses.MinerIsWorking => MinerIsWorking
        case MinerResponses.MiningOrdered => MiningOrdered
        case MinerResponses.MinerNotExist => MinerNotExist
        case MinerResponses.MiningError(_) => MiningError
        case MinerResponses.MinerNotSupport(_) => MinerNotSupport
      }
    }
  }

  case class GenerateCheckpointRequest(privateKeys: Seq[ByteString], blockHash: Option[ByteString])
  case class GenerateCheckpointResponse(checkpoint: Checkpoint)

  case class GetFederationMembersInfoRequest()
  case class GetFederationMembersInfoResponse(membersPublicKeys: Seq[ByteString])
}<|MERGE_RESOLUTION|>--- conflicted
+++ resolved
@@ -33,17 +33,6 @@
     * @return nothing
     */
   def mineBlocks(req: MineBlocksRequest): ServiceResponse[MineBlocksResponse] = {
-<<<<<<< HEAD
-    Task.fromFuture(
-      consensus
-        .sendMiner(MineBlocks(req.numBlocks, req.withTransactions, req.parentBlock))
-        .map(_ |> (MineBlocksResponse(_)) |> (_.asRight))
-        .recover { case t: Throwable =>
-          log.info("Unable to mine requested blocks", t)
-          Left(JsonRpcErrors.InternalError)
-        }
-    )
-=======
     consensus
       .sendMiner(MineBlocks(req.numBlocks, req.withTransactions, req.parentBlock))
       .map(_ |> (MineBlocksResponse(_)) |> (_.asRight))
@@ -51,7 +40,6 @@
         log.info("Unable to mine requested blocks", t)
         Left(JsonRpcError.InternalError)
       }
->>>>>>> c02157d1
   }
 
   def generateCheckpoint(
