--- conflicted
+++ resolved
@@ -16,10 +16,7 @@
 import io.iohk.ethereum.keystore.KeyStore
 import io.iohk.ethereum.ledger.Ledger
 import io.iohk.ethereum.mining.BlockGenerator
-<<<<<<< HEAD
-=======
 import io.iohk.ethereum.utils.{Logger, MiningConfig}
->>>>>>> 4cf7c71f
 import io.iohk.ethereum.utils.{BlockchainConfig, Logger}
 import io.iohk.ethereum.transactions.PendingTransactionsManager
 import io.iohk.ethereum.transactions.PendingTransactionsManager.PendingTransactions
@@ -195,19 +192,7 @@
     val blockNumber = appStateStorage.getBestBlockNumber() + 1
 
     import scala.concurrent.ExecutionContext.Implicits.global
-<<<<<<< HEAD
-    implicit val timeout = Timeout(5.seconds)
-
-    (pendingTransactionsManager ? PendingTransactionsManager.GetPendingTransactions)
-      .mapTo[PendingTransactions]
-      .map { pendingTxs =>
-        //todo get address from conf
-        val fakeAddress = 42
-        //todo ask for ommers
-        val ommersList = Nil
-        blockGenerator.generateBlockForMining(blockNumber, pendingTxs.signedTransactions, ommersList, Address(fakeAddress)) match {
-=======
-    implicit val timeout = Timeout(3 seconds)
+    implicit val timeout = Timeout(3.seconds)
 
     Future.sequence(Seq(
       (ommersPool ? OmmersPool.GetOmmers).mapTo[OmmersPool.Ommers]
@@ -223,7 +208,6 @@
     )).map {
       case (ommers: OmmersPool.Ommers) :: (pendingTxs: PendingTransactions) :: Nil =>
         blockGenerator.generateBlockForMining(blockNumber, pendingTxs.signedTransactions, ommers.headers, miningConfig.coinBase) match {
->>>>>>> 4cf7c71f
           case Right(b) =>
             Right(GetWorkResponse(
               powHeaderHash = ByteString(kec256(BlockHeader.getEncodedWithoutNonce(b.header))),
