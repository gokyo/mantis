package io.iohk.ethereum.jsonrpc

import akka.util.ByteString
import io.iohk.ethereum.jsonrpc.EthService._
import io.iohk.ethereum.jsonrpc.FilterManager.{Filter => _, NewFilterResponse => _, UninstallFilterResponse => _, _}
import io.iohk.ethereum.jsonrpc.JsonRpcController.{JsonDecoder, JsonEncoder}
import io.iohk.ethereum.jsonrpc.JsonRpcErrors.InvalidParams
import io.iohk.ethereum.jsonrpc.PersonalService.{SendTransactionRequest, SendTransactionResponse, SignRequest}
import org.json4s.{Extraction, JsonAST}
import org.json4s.JsonAST.{JArray, JBool, JString, JValue, _}
import org.json4s.JsonDSL._

import scala.util.{Failure, Success, Try}

// scalastyle:off number.of.methods
object EthJsonMethodsImplicits extends JsonMethodsImplicits {

  implicit val eth_protocolVersion = new JsonDecoder[ProtocolVersionRequest] with JsonEncoder[ProtocolVersionResponse] {
    def decodeJson(params: Option[JArray]): Either[JsonRpcError, ProtocolVersionRequest] = Right(ProtocolVersionRequest())

    def encodeJson(t: ProtocolVersionResponse): JValue = t.value
  }

  implicit val eth_blockNumber = new JsonDecoder[BestBlockNumberRequest] with JsonEncoder[BestBlockNumberResponse] {
    override def decodeJson(params: Option[JArray]): Either[JsonRpcError, BestBlockNumberRequest] = Right(BestBlockNumberRequest())

    override def encodeJson(t: BestBlockNumberResponse): JValue = Extraction.decompose(t.bestBlockNumber)
  }

  implicit val eth_submitHashrate = new JsonDecoder[SubmitHashRateRequest] with JsonEncoder[SubmitHashRateResponse] {
    override def decodeJson(params: Option[JsonAST.JArray]): Either[JsonRpcError, SubmitHashRateRequest] = params match {
      case Some(JArray(hashRate :: JString(id) :: Nil)) =>
        val result: Either[JsonRpcError, SubmitHashRateRequest] = for {
          rate <- extractQuantity(hashRate)
          miner <- extractHash(id)
        } yield SubmitHashRateRequest(rate, miner)
        result
      case _ =>
        Left(InvalidParams())
    }

    override def encodeJson(t: SubmitHashRateResponse): JValue = JBool(t.success)
  }

  implicit val eth_gasPrice = new JsonDecoder[GetGasPriceRequest] with JsonEncoder[GetGasPriceResponse] {
    override def decodeJson(params: Option[JArray]): Either[JsonRpcError, GetGasPriceRequest] = params match {
      case None | Some(JArray(Nil)) => Right(GetGasPriceRequest())
      case Some(_) => Left(InvalidParams())
    }

    override def encodeJson(t: GetGasPriceResponse): JValue =  encodeAsHex(t.price)
  }

  implicit val eth_mining = new JsonDecoder[GetMiningRequest] with JsonEncoder[GetMiningResponse] {
    override def decodeJson(params: Option[JArray]): Either[JsonRpcError, GetMiningRequest] = params match {
      case None | Some(JArray(Nil)) => Right(GetMiningRequest())
      case Some(_) => Left(InvalidParams())
    }

    override def encodeJson(t: GetMiningResponse): JValue = JBool(t.isMining)
  }

  implicit val eth_hashrate = new JsonDecoder[GetHashRateRequest] with JsonEncoder[GetHashRateResponse] {
    override def decodeJson(params: Option[JArray]): Either[JsonRpcError, GetHashRateRequest] = params match {
      case None | Some(JArray(Nil)) => Right(GetHashRateRequest())
      case Some(_) => Left(InvalidParams())
    }

    override def encodeJson(t: GetHashRateResponse): JsonAST.JValue = encodeAsHex(t.hashRate)
  }

  implicit val eth_coinbase = new JsonDecoder[GetCoinbaseRequest] with JsonEncoder[GetCoinbaseResponse] {
    override def decodeJson(params: Option[JArray]): Either[JsonRpcError, GetCoinbaseRequest] = params match {
      case None | Some(JArray(Nil)) => Right(GetCoinbaseRequest())
      case Some(_) => Left(InvalidParams())
    }

    override def encodeJson(t: GetCoinbaseResponse): JsonAST.JValue ={
      encodeAsHex(t.address.bytes)
    }
  }

  implicit val eth_getWork = new JsonDecoder[GetWorkRequest] with JsonEncoder[GetWorkResponse] {
    override def decodeJson(params: Option[JArray]): Either[JsonRpcError, GetWorkRequest] = params match {
      case None | Some(JArray(Nil)) => Right(GetWorkRequest())
      case Some(_) => Left(InvalidParams())
    }

    override def encodeJson(t: GetWorkResponse): JsonAST.JValue = {
      val powHeaderHash = encodeAsHex(t.powHeaderHash)
      val dagSeed = encodeAsHex(t.dagSeed)
      val target = encodeAsHex(t.target)
      JArray(List(powHeaderHash, dagSeed, target))
    }
  }

  implicit val eth_submitWork = new JsonDecoder[SubmitWorkRequest] with JsonEncoder[SubmitWorkResponse] {
    override def decodeJson(params: Option[JsonAST.JArray]): Either[JsonRpcError, SubmitWorkRequest] = params match {
      case Some(JArray(JString(nonce) :: JString(powHeaderHash) :: JString(mixHash) :: Nil)) =>
        for {
          n <- extractBytes(nonce)
          p <- extractBytes(powHeaderHash)
          m <- extractBytes(mixHash)
        } yield SubmitWorkRequest(n, p, m)
      case _ =>
        Left(InvalidParams())
    }

    override def encodeJson(t: SubmitWorkResponse): JValue = JBool(t.success)
  }

  implicit val eth_getBlockTransactionCountByHash = new JsonDecoder[TxCountByBlockHashRequest] with JsonEncoder[TxCountByBlockHashResponse] {
    override def decodeJson(params: Option[JArray]): Either[JsonRpcError, TxCountByBlockHashRequest] =
      params match {
        case Some(JArray(JString(input) :: Nil)) =>
          extractHash(input).map(TxCountByBlockHashRequest)
        case _ => Left(InvalidParams())
      }

    override def encodeJson(t: TxCountByBlockHashResponse): JValue =
      Extraction.decompose(t.txsQuantity.map(BigInt(_)))
  }

  implicit val eth_getBlockByHash = new JsonDecoder[BlockByBlockHashRequest] with JsonEncoder[BlockByBlockHashResponse] {
    override def decodeJson(params: Option[JArray]): Either[JsonRpcError, BlockByBlockHashRequest] = {
      params match {
        case Some(JArray(JString(blockHash) :: JBool(fullTxs) :: Nil)) =>
          extractHash(blockHash).map(BlockByBlockHashRequest(_, fullTxs))
        case _ => Left(InvalidParams())
      }
    }

    override def encodeJson(t: BlockByBlockHashResponse): JValue =
      Extraction.decompose(t.blockResponse)
  }

  implicit val eth_getBlockByNumber = new JsonDecoder[BlockByNumberRequest] with JsonEncoder[BlockByNumberResponse] {
    override def decodeJson(params: Option[JArray]): Either[JsonRpcError, BlockByNumberRequest] = {
      params match {
        case Some(JArray(blockStr :: JBool(fullTxs) :: Nil)) =>
          extractBlockParam(blockStr).map(BlockByNumberRequest(_, fullTxs))
        case _ => Left(InvalidParams())
      }
    }

    override def encodeJson(t: BlockByNumberResponse): JValue =
      Extraction.decompose(t.blockResponse)
  }

  implicit val eth_getTransactionByHash =
    new JsonDecoder[GetTransactionByHashRequest] with JsonEncoder[GetTransactionByHashResponse] {
      override def decodeJson(params: Option[JArray]): Either[JsonRpcError, GetTransactionByHashRequest] = params match {
        case Some(JArray(JString(txHash) :: Nil)) =>
          for {
            parsedTxHash <- extractHash(txHash)
          } yield GetTransactionByHashRequest(parsedTxHash)
        case _ => Left(InvalidParams())
      }

      override def encodeJson(t: GetTransactionByHashResponse): JValue =
        Extraction.decompose(t.txResponse)
    }

  implicit val eth_getTransactionByBlockHashAndIndex =
    new JsonDecoder[GetTransactionByBlockHashAndIndexRequest] with JsonEncoder[GetTransactionByBlockHashAndIndexResponse] {
      override def decodeJson(params: Option[JArray]): Either[JsonRpcError, GetTransactionByBlockHashAndIndexRequest] = params match {
        case Some(JArray(JString(blockHash) :: transactionIndex :: Nil)) =>
          for {
            parsedBlockHash <- extractHash(blockHash)
            parsedTransactionIndex <- extractQuantity(transactionIndex)
          } yield GetTransactionByBlockHashAndIndexRequest(parsedBlockHash, parsedTransactionIndex)
        case _ => Left(InvalidParams())
      }

      override def encodeJson(t: GetTransactionByBlockHashAndIndexResponse): JValue =
        t.transactionResponse.map(Extraction.decompose).getOrElse(JNull)
    }

  implicit val eth_getTransactionByBlockNumberAndIndex  =
    new JsonDecoder[GetTransactionByBlockNumberAndIndexRequest] with JsonEncoder[GetTransactionByBlockNumberAndIndexResponse] {
      override def decodeJson(params: Option[JArray]): Either[JsonRpcError, GetTransactionByBlockNumberAndIndexRequest] = params match {
        case Some(JArray(blockParam :: transactionIndex :: Nil)) =>
          for {
            blockParam <- extractBlockParam(blockParam)
            parsedTransactionIndex <- extractQuantity(transactionIndex)
          } yield GetTransactionByBlockNumberAndIndexRequest(blockParam, parsedTransactionIndex)
        case _ => Left(InvalidParams())
      }

      override def encodeJson(t: GetTransactionByBlockNumberAndIndexResponse): JValue =
        t.transactionResponse.map(Extraction.decompose).getOrElse(JNull)
    }

  implicit val eth_getUncleByBlockHashAndIndex = new JsonDecoder[UncleByBlockHashAndIndexRequest] with JsonEncoder[UncleByBlockHashAndIndexResponse] {
    override def decodeJson(params: Option[JArray]): Either[JsonRpcError, UncleByBlockHashAndIndexRequest] =
      params match {
        case Some(JArray(JString(blockHash) :: uncleIndex :: Nil)) =>
          for {
            hash <- extractHash(blockHash)
            uncleBlockIndex <- extractQuantity(uncleIndex)
          } yield UncleByBlockHashAndIndexRequest(hash, uncleBlockIndex)
        case _ => Left(InvalidParams())
      }

    override def encodeJson(t: UncleByBlockHashAndIndexResponse): JValue = {
      val uncleBlockResponse = Extraction.decompose(t.uncleBlockResponse)
      uncleBlockResponse.removeField{
        case JField("transactions", _) => true
        case _ => false
      }
    }
  }

  implicit val eth_getUncleByBlockNumberAndIndex = new JsonDecoder[UncleByBlockNumberAndIndexRequest] with JsonEncoder[UncleByBlockNumberAndIndexResponse] {
    override def decodeJson(params: Option[JArray]): Either[JsonRpcError, UncleByBlockNumberAndIndexRequest] =
      params match {
        case Some(JArray(blockStr :: uncleIndex :: Nil)) =>
          for {
            block <- extractBlockParam(blockStr)
            uncleBlockIndex <- extractQuantity(uncleIndex)
          } yield UncleByBlockNumberAndIndexRequest(block, uncleBlockIndex)
        case _ => Left(InvalidParams())
      }

    override def encodeJson(t: UncleByBlockNumberAndIndexResponse): JValue = {
      val uncleBlockResponse = Extraction.decompose(t.uncleBlockResponse)
      uncleBlockResponse.removeField{
        case JField("transactions", _) => true
        case _ => false
      }
    }
  }

  implicit val eth_syncing = new JsonDecoder[SyncingRequest] with JsonEncoder[SyncingResponse] {
    def decodeJson(params: Option[JArray]): Either[JsonRpcError, SyncingRequest] = Right(SyncingRequest())

    def encodeJson(t: SyncingResponse): JValue = Extraction.decompose(t)
  }

  implicit val eth_sendRawTransaction = new JsonDecoder[SendRawTransactionRequest] with JsonEncoder[SendRawTransactionResponse] {
    def decodeJson(params: Option[JArray]): Either[JsonRpcError, SendRawTransactionRequest] =
      params match {
        case Some(JArray(JString(dataStr) :: Nil)) =>
          for {
            data <- extractBytes(dataStr)
          } yield SendRawTransactionRequest(data)
        case _ => Left(InvalidParams())
      }

    def encodeJson(t: SendRawTransactionResponse): JValue = encodeAsHex(t.transactionHash)
  }

  implicit val eth_sendTransaction = new Codec[SendTransactionRequest, SendTransactionResponse] {
    def decodeJson(params: Option[JArray]): Either[JsonRpcError, SendTransactionRequest] =
      params match {
        case Some(JArray(JObject(tx) :: _)) =>
          extractTx(tx.toMap).map(SendTransactionRequest)
        case _ =>
          Left(InvalidParams())
      }

    def encodeJson(t: SendTransactionResponse): JValue =
      encodeAsHex(t.txHash)
  }

  implicit val eth_call = new JsonDecoder[CallRequest] with JsonEncoder[CallResponse] {
    def decodeJson(params: Option[JArray]): Either[JsonRpcError, CallRequest] =
      params match {
        case Some(JArray((txObj: JObject) :: (blockValue: JValue) :: Nil)) =>
          for {
            blockParam <- extractBlockParam(blockValue)
            tx <- extractCall(txObj)
          } yield CallRequest(tx, blockParam)
        case _ => Left(InvalidParams())
      }

    def encodeJson(t: CallResponse): JValue = encodeAsHex(t.returnData)

    def extractCall(obj: JObject): Either[JsonRpcError, CallTx] = {
      def optionalQuantity(input: JValue): Either[JsonRpcError, Option[BigInt]] =
        input match {
          case JNothing => Right(None)
          case o => extractQuantity(o).map(Some(_))
        }

      for {
        from <- toEitherOpt((obj \ "from").extractOpt[String].map(extractBytes))
        to <- toEitherOpt((obj \ "to").extractOpt[String].map(extractBytes))
        gas <- optionalQuantity(obj \ "gas")
        gasPrice <- optionalQuantity(obj \ "gasPrice")
        value <- optionalQuantity(obj \ "value")
        data <- toEitherOpt((obj \ "data").extractOpt[String].map(extractBytes))
      } yield CallTx(
        from = from,
        to = to,
        gas = gas,
        gasPrice = gasPrice.getOrElse(0),
        value = value.getOrElse(0),
        data = data.getOrElse(ByteString("")))
    }
  }

  implicit val eth_estimateGas = new JsonEncoder[EstimateGasResponse] {
    override def encodeJson(t: EstimateGasResponse): JValue = encodeAsHex(t.gas)
  }

  implicit val eth_getCode = new JsonDecoder[GetCodeRequest] with JsonEncoder[GetCodeResponse] {
    def decodeJson(params: Option[JArray]): Either[JsonRpcError, GetCodeRequest] =
      params match {
        case Some(JArray((address: JString) :: (blockValue: JValue) :: Nil)) =>
          for {
            addr <- extractAddress(address)
            block <- extractBlockParam(blockValue)
          } yield GetCodeRequest(addr, block)
        case _ => Left(InvalidParams())
      }

    def encodeJson(t: GetCodeResponse): JValue = encodeAsHex(t.result)
  }

  implicit val eth_getUncleCountByBlockNumber = new JsonDecoder[GetUncleCountByBlockNumberRequest] with JsonEncoder[GetUncleCountByBlockNumberResponse] {
    def decodeJson(params: Option[JArray]): Either[JsonRpcError, GetUncleCountByBlockNumberRequest] =
      params match {
        case Some(JArray((blockValue: JValue) :: Nil)) =>
          for {
            block <- extractBlockParam(blockValue)
          } yield GetUncleCountByBlockNumberRequest(block)
        case _ => Left(InvalidParams())
      }

    def encodeJson(t: GetUncleCountByBlockNumberResponse): JValue = encodeAsHex(t.result)
  }

  implicit val eth_getUncleCountByBlockHash = new JsonDecoder[GetUncleCountByBlockHashRequest] with JsonEncoder[GetUncleCountByBlockHashResponse] {
    def decodeJson(params: Option[JArray]): Either[JsonRpcError, GetUncleCountByBlockHashRequest] =
      params match {
        case Some(JArray(JString(hash) :: Nil)) =>
          for {
            blockHash <- extractHash(hash)
          } yield GetUncleCountByBlockHashRequest(blockHash)
        case _ => Left(InvalidParams())
      }

    def encodeJson(t: GetUncleCountByBlockHashResponse): JValue = encodeAsHex(t.result)
  }

  implicit val eth_getBlockTransactionCountByNumber = new JsonDecoder[GetBlockTransactionCountByNumberRequest] with
    JsonEncoder[GetBlockTransactionCountByNumberResponse] {
    def decodeJson(params: Option[JArray]): Either[JsonRpcError, GetBlockTransactionCountByNumberRequest] =
      params match {
        case Some(JArray((blockValue: JValue) :: Nil)) =>
          for {
            block <- extractBlockParam(blockValue)
          } yield GetBlockTransactionCountByNumberRequest(block)
        case _ => Left(InvalidParams())
      }

    def encodeJson(t: GetBlockTransactionCountByNumberResponse): JValue = encodeAsHex(t.result)
  }

  implicit val eth_getBalance = new JsonDecoder[GetBalanceRequest] with JsonEncoder[GetBalanceResponse] {
    def decodeJson(params: Option[JArray]): Either[JsonRpcError, GetBalanceRequest] =
      params match {
        case Some(JArray((addressStr: JString) :: (blockValue: JValue) :: Nil)) =>
          for {
            address <- extractAddress(addressStr)
            block <- extractBlockParam(blockValue)
          } yield GetBalanceRequest(address, block)
        case _ => Left(InvalidParams())
      }

    def encodeJson(t: GetBalanceResponse): JValue = encodeAsHex(t.value)
  }

  implicit val eth_getStorageAt = new JsonDecoder[GetStorageAtRequest] with JsonEncoder[GetStorageAtResponse] {
    def decodeJson(params: Option[JArray]): Either[JsonRpcError, GetStorageAtRequest] =
      params match {
        case Some(JArray((addressStr: JString) :: (positionStr: JString) :: (blockValue: JValue) :: Nil)) =>
          for {
            address <- extractAddress(addressStr)
            position <- extractQuantity(positionStr)
            block <- extractBlockParam(blockValue)
          } yield GetStorageAtRequest(address, position, block)
        case _ => Left(InvalidParams())
      }

    def encodeJson(t: GetStorageAtResponse): JValue = encodeAsHex(t.value)
  }

  implicit val eth_getTransactionCount = new JsonDecoder[GetTransactionCountRequest] with JsonEncoder[GetTransactionCountResponse] {
    def decodeJson(params: Option[JArray]): Either[JsonRpcError, GetTransactionCountRequest] =
      params match {
        case Some(JArray((addressStr: JString) :: (blockValue: JValue) :: Nil)) =>
          for {
            address <- extractAddress(addressStr)
            block <- extractBlockParam(blockValue)
          } yield GetTransactionCountRequest(address, block)
        case _ => Left(InvalidParams())
      }

    def encodeJson(t: GetTransactionCountResponse): JValue = encodeAsHex(t.value)
  }

<<<<<<< HEAD
  implicit val newFilterResponseEnc = new JsonEncoder[NewFilterResponse] {
    def encodeJson(t: NewFilterResponse): JValue = encodeAsHex(t.filterId)
  }

  implicit val eth_newFilter = new JsonDecoder[NewFilterRequest] {
    def decodeJson(params: Option[JArray]): Either[JsonRpcError, NewFilterRequest] =
      params match {
        case Some(JArray((filterObj: JObject) :: Nil)) =>
          for {
            filter <- extractFilter(filterObj)
          } yield NewFilterRequest(filter)
        case _ => Left(InvalidParams())
      }

    def extractFilter(obj: JObject): Either[JsonRpcError, Filter] = {
      val topicsEither: Either[JsonRpcError, Seq[Seq[ByteString]]] =
        allSuccess((obj \ "topics").extractOpt[JArray].map(_.arr).getOrElse(Nil).map {
          case JNull => Right(Nil)
          case jstr: JString => parseTopic(jstr).map(Seq(_))
          case jarr: JArray => parseNestedTopics(jarr)
          case other => Left(InvalidParams(msg = s"Unable to parse topics, expected byte data or array but got: $other"))
        })

      for {
        fromBlock <- toEitherOpt((obj \ "fromBlock").extractOpt[JValue].map(extractBlockParam))
        toBlock <- toEitherOpt((obj \ "toBlock").extractOpt[JValue].map(extractBlockParam))
        address <- toEitherOpt((obj \ "address").extractOpt[String].map(extractAddress))
        topics <- topicsEither
      } yield Filter(
        fromBlock = fromBlock,
        toBlock = toBlock,
        address = address,
        topics = topics)
    }

    private def parseNestedTopics(jarr: JArray): Either[JsonRpcError, Seq[ByteString]] = {
      allSuccess(jarr.arr.map {
        case jstr: JString => parseTopic(jstr)
        case other => Left(InvalidParams(msg = s"Unable to parse topics, expected byte data but got: $other"))
      })
    }

    private def allSuccess[T](eithers: Seq[Either[JsonRpcError, T]]): Either[JsonRpcError, Seq[T]] = {
      if (eithers.forall(_.isRight)) Right(eithers.map(_.right.get))
      else Left(InvalidParams(msg = eithers.collect { case Left(err) => err.message }.mkString("\n")))
    }

    private def parseTopic(jstr: JString): Either[JsonRpcError, ByteString] = {
      extractBytes(jstr).left.map(_ => InvalidParams(msg = s"Unable to parse topics, expected byte data but got ${jstr.values}"))
    }
  }

  implicit val eth_newBlockFilter = new JsonDecoder[NewBlockFilterRequest] {
    override def decodeJson(params: Option[JArray]): Either[JsonRpcError, NewBlockFilterRequest] =
      Right(NewBlockFilterRequest())
  }

  implicit val eth_newPendingTransactionFilter = new JsonDecoder[NewPendingTransactionFilterRequest] {
    override def decodeJson(params: Option[JArray]): Either[JsonRpcError, NewPendingTransactionFilterRequest] =
      Right(NewPendingTransactionFilterRequest())
  }

  implicit val eth_uninstallFilter = new JsonDecoder[UninstallFilterRequest] with JsonEncoder[UninstallFilterResponse] {
    def decodeJson(params: Option[JArray]): Either[JsonRpcError, UninstallFilterRequest] =
      params match {
        case Some(JArray((rawFilterId: JValue) :: Nil)) =>
          for {
            filterId <- extractQuantity(rawFilterId)
          } yield UninstallFilterRequest(filterId)
        case _ => Left(InvalidParams())
      }
    override def encodeJson(t: UninstallFilterResponse): JValue = JBool(t.success)
  }

  implicit val eth_getFilterChanges = new JsonDecoder[GetFilterChangesRequest] with JsonEncoder[GetFilterChangesResponse] {
    def decodeJson(params: Option[JArray]): Either[JsonRpcError, GetFilterChangesRequest] =
      params match {
        case Some(JArray((rawFilterId: JValue) :: Nil)) =>
          for {
            filterId <- extractQuantity(rawFilterId)
          } yield GetFilterChangesRequest(filterId)
        case _ => Left(InvalidParams())
      }
    override def encodeJson(t: GetFilterChangesResponse): JValue =
      t.filterChanges match {
        case LogFilterChanges(logs) => JArray(logs.map(Extraction.decompose).toList)
        case BlockFilterChanges(blockHashes) =>  JArray(blockHashes.map(encodeAsHex).toList)
        case PendingTransactionFilterChanges(txHashes) => JArray(txHashes.map(encodeAsHex).toList)
      }
  }

  implicit val eth_getFilterLogs = new JsonDecoder[GetFilterLogsRequest] with JsonEncoder[GetFilterLogsResponse] {
    import FilterManager._

    def decodeJson(params: Option[JArray]): Either[JsonRpcError, GetFilterLogsRequest] =
      params match {
        case Some(JArray((rawFilterId: JValue) :: Nil)) =>
          for {
            filterId <- extractQuantity(rawFilterId)
          } yield GetFilterLogsRequest(filterId)
        case _ => Left(InvalidParams())
      }

    override def encodeJson(t: GetFilterLogsResponse): JValue =
      t.filterLogs match {
        case LogFilterLogs(logs) => JArray(logs.map(Extraction.decompose).toList)
        case BlockFilterLogs(blockHashes) =>  JArray(blockHashes.map(encodeAsHex).toList)
        case PendingTransactionFilterLogs(txHashes) => JArray(txHashes.map(encodeAsHex).toList)
=======
  implicit val eth_sign = new JsonDecoder[SignRequest] {
    override def decodeJson(params: Option[JArray]): Either[JsonRpcError, SignRequest] =
      params match {
        case Some(JArray(JString(addr) :: JString(message) :: _)) =>
          for {
            message <- extractBytes(message)
            address <- extractAddress(addr)
          } yield SignRequest(message, address, None)
        case _ =>
          Left(InvalidParams())
>>>>>>> cbdc7823
      }
  }

}<|MERGE_RESOLUTION|>--- conflicted
+++ resolved
@@ -2,15 +2,12 @@
 
 import akka.util.ByteString
 import io.iohk.ethereum.jsonrpc.EthService._
-import io.iohk.ethereum.jsonrpc.FilterManager.{Filter => _, NewFilterResponse => _, UninstallFilterResponse => _, _}
 import io.iohk.ethereum.jsonrpc.JsonRpcController.{JsonDecoder, JsonEncoder}
 import io.iohk.ethereum.jsonrpc.JsonRpcErrors.InvalidParams
 import io.iohk.ethereum.jsonrpc.PersonalService.{SendTransactionRequest, SendTransactionResponse, SignRequest}
 import org.json4s.{Extraction, JsonAST}
 import org.json4s.JsonAST.{JArray, JBool, JString, JValue, _}
 import org.json4s.JsonDSL._
-
-import scala.util.{Failure, Success, Try}
 
 // scalastyle:off number.of.methods
 object EthJsonMethodsImplicits extends JsonMethodsImplicits {
@@ -401,7 +398,6 @@
     def encodeJson(t: GetTransactionCountResponse): JValue = encodeAsHex(t.value)
   }
 
-<<<<<<< HEAD
   implicit val newFilterResponseEnc = new JsonEncoder[NewFilterResponse] {
     def encodeJson(t: NewFilterResponse): JValue = encodeAsHex(t.filterId)
   }
@@ -487,9 +483,9 @@
       }
     override def encodeJson(t: GetFilterChangesResponse): JValue =
       t.filterChanges match {
-        case LogFilterChanges(logs) => JArray(logs.map(Extraction.decompose).toList)
-        case BlockFilterChanges(blockHashes) =>  JArray(blockHashes.map(encodeAsHex).toList)
-        case PendingTransactionFilterChanges(txHashes) => JArray(txHashes.map(encodeAsHex).toList)
+        case FilterManager.LogFilterChanges(logs) => JArray(logs.map(Extraction.decompose).toList)
+        case FilterManager.BlockFilterChanges(blockHashes) =>  JArray(blockHashes.map(encodeAsHex).toList)
+        case FilterManager.PendingTransactionFilterChanges(txHashes) => JArray(txHashes.map(encodeAsHex).toList)
       }
   }
 
@@ -510,7 +506,9 @@
         case LogFilterLogs(logs) => JArray(logs.map(Extraction.decompose).toList)
         case BlockFilterLogs(blockHashes) =>  JArray(blockHashes.map(encodeAsHex).toList)
         case PendingTransactionFilterLogs(txHashes) => JArray(txHashes.map(encodeAsHex).toList)
-=======
+      }
+  }
+
   implicit val eth_sign = new JsonDecoder[SignRequest] {
     override def decodeJson(params: Option[JArray]): Either[JsonRpcError, SignRequest] =
       params match {
@@ -521,7 +519,6 @@
           } yield SignRequest(message, address, None)
         case _ =>
           Left(InvalidParams())
->>>>>>> cbdc7823
       }
   }
 
