--- conflicted
+++ resolved
@@ -37,7 +37,6 @@
     blockchainConfig.constantinopleBlockNumber
   )
 
-  // scalastyle:off method.length
   /**
     * This function updates the state in order to pay rewards based on YP section 11.3 and with the required
     * modifications due to ECIP1097:
@@ -55,11 +54,7 @@
     *
     * @param block the block being processed
     * @param worldStateProxy the initial state
-<<<<<<< HEAD
-    * @return the state after paying the apropiate reward to who corresponds
-=======
     * @return the state after paying the appropriate reward to who corresponds
->>>>>>> 2fb06c0d
     */
   private[ledger] def payBlockReward(
       block: Block,
@@ -87,10 +82,6 @@
         log.debug(
           s"Paying block $blockNumber reward of $minerReward to miner with address $minerAddress, miner opted-out of treasury"
         )
-<<<<<<< HEAD
-
-=======
->>>>>>> 2fb06c0d
         worldAfterMinerReward
       } else {
         val minerReward = minerRewardForOmmers + minerRewardForBlock * MinerRewardPercentageAfterECIP1098 / 100
@@ -98,14 +89,6 @@
         val treasuryReward = minerRewardForBlock * TreasuryRewardPercentageAfterECIP1098 / 100
         val worldAfterTreasuryReward =
           increaseAccountBalance(treasuryAddress, UInt256(treasuryReward))(worldAfterMinerReward)
-<<<<<<< HEAD
-
-        log.debug(
-          s"Paying block $blockNumber reward of $minerReward to miner with address $minerAddress" +
-            s"paying treasury reward of $treasuryReward to treasury with address $treasuryAddress"
-        )
-=======
->>>>>>> 2fb06c0d
 
         log.debug(
           s"Paying block $blockNumber reward of $minerReward to miner with address $minerAddress" +
@@ -399,11 +382,7 @@
       None,
       blockchainConfig.accountStartNonce,
       parentStateRoot,
-<<<<<<< HEAD
-      noEmptyAccounts = false,
-=======
       noEmptyAccounts = EvmConfig.forBlock(block.header.number, blockchainConfig).noEmptyAccounts,
->>>>>>> 2fb06c0d
       ethCompatibleStorage = blockchainConfig.ethCompatibleStorage
     )
     val prepared = executePreparedTransactions(block.body.transactionList, initialWorld, block.header)
