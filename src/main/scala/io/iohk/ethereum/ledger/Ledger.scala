package io.iohk.ethereum.ledger

import io.iohk.ethereum.db.storage.NodeStorage
import io.iohk.ethereum.domain._
<<<<<<< HEAD
import io.iohk.ethereum.network.p2p.messages.PV63.Receipt
import io.iohk.ethereum.utils.Logger
=======
import io.iohk.ethereum.utils.{Config, Logger}
>>>>>>> 2a234fc8
import io.iohk.ethereum.vm.{GasFee, _}

object Ledger extends Logger {

  type PR = ProgramResult[InMemoryWorldStateProxy, InMemoryWorldStateProxyStorage]
  type ExecResult = (InMemoryWorldStateProxy, BigInt, Seq[Receipt])

  def executeBlock(
    block: Block,
    storages: BlockchainStorages,
    stateStorage: NodeStorage): Unit = {

    val blockError = validateBlockBeforeExecution(block)
    if (blockError.isEmpty) {
      log.debug(s"About to execute txs from block ${block.header}")
      val (resultingWorldStateProxy, gasUsed, receipts) = executeBlockTransactions(block, storages, stateStorage)
      log.debug(s"All txs from block ${block.header} were executed")

<<<<<<< HEAD
      val worldToPersist = payBlockReward(block, resultingWorldStateProxy)
      val afterExecutionBlockError = validateBlockAfterExecution(block, receipts, worldToPersist)
=======
      val worldToPersist = payBlockReward(Config.Blockchain.BlockReward, block, resultingWorldStateProxy)
      val afterExecutionBlockError = validateBlockAfterExecution(block, worldToPersist)
>>>>>>> 2a234fc8
      if (afterExecutionBlockError.isEmpty) {
        InMemoryWorldStateProxy.persistIfHashMatches(block.header.stateRoot, worldToPersist)
        log.debug(s"Block ${block.header} txs state changes persisted")
      } else throw new RuntimeException(afterExecutionBlockError.get)

    } else throw new RuntimeException(blockError.get)
  }

  /**
    * This function runs transaction
    *
    * @param block
    * @param storages
    * @param stateStorage
    */
  private def executeBlockTransactions(
    block: Block,
    storages: BlockchainStorages,
    stateStorage: NodeStorage):
  ExecResult = {
    val blockchain = BlockchainImpl(storages)
    val initialWorldStateProxy = InMemoryWorldStateProxy(storages, stateStorage,
      blockchain.getBlockHeaderByHash(block.header.hash).map(_.stateRoot)
    )
    block.body.transactionList.foldLeft[ExecResult](initialWorldStateProxy, 0, Seq.empty) {
      case ((worldStateProxy, acumGas, receipts), stx) =>
        val result: Either[String, PR] = for {
          _ <- validateTransaction(stx, worldStateProxy, 0, block)
          worldStateProxy1 = updateAccountBeforeExecution(stx, worldStateProxy)
          result <- execute(stx, block.header, worldStateProxy1)
        } yield result

        result match {
          case Right(theResult) =>
            val gasUsed = stx.tx.gasLimit - theResult.gasRemaining
            val refundGasFn = {
              if (theResult.gasRemaining > 0) (refundGas _).curried(Address(block.header.beneficiary))(gasUsed)
              else identity[InMemoryWorldStateProxy] _
            }
            val payBeneficiariesFn = (payForGasUsedToBeneficiary _).curried(stx)
            val deleteAccountsFn = (deleteAccounts _).curried(theResult.addressesToDelete)
            val persistStateFn = InMemoryWorldStateProxy.persistState _
            val (newWorldStateProxy, newAcumGas) =
              (refundGasFn andThen payBeneficiariesFn andThen deleteAccountsFn andThen persistStateFn) (theResult.world) -> (gasUsed + acumGas)
            val receipt = Receipt(
              postTransactionStateHash = newWorldStateProxy.stateRootHash,
              cumulativeGasUsed = newAcumGas,
              logsBloomFilter = BloomFilter.create(theResult.logs.toSet),
              logs = theResult.logs
            )
            (newWorldStateProxy, newAcumGas, receipts :+ receipt)
          case Left(error) => throw new RuntimeException(error)
        }
    }
  }

  private def validateBlockBeforeExecution(block: Block): Option[String] = None

  private def validateBlockAfterExecution(block: Block, receipts: Seq[Receipt], worldStateProxy: InMemoryWorldStateProxy): Option[String] = None //TODO

  /**
    * This function updates state in order to pay rewards based on YP section 11.3
    *
    * @param block
    * @param worldStateProxy
    * @return
    */
  private[ledger] def payBlockReward(minerRewardAmount: UInt256, block: Block, worldStateProxy: InMemoryWorldStateProxy): InMemoryWorldStateProxy = {

    def getAccountToPay(address: Address, ws: InMemoryWorldStateProxy): Account = ws.getAccount(address).getOrElse(Account.Empty)

    // YP - eq 148
    def calcMinerReward(ommersCount: Int): UInt256 = minerRewardAmount + (minerRewardAmount * ommersCount) / 32

    // YP - eq 149
    def calcOmmerReward(blockHeader: BlockHeader, ommerBlockHeader: BlockHeader): UInt256 =
      minerRewardAmount - (minerRewardAmount * UInt256(blockHeader.number - ommerBlockHeader.number)) / 8

    val minerAddress = Address(block.header.beneficiary)
    val minerAccount = getAccountToPay(minerAddress, worldStateProxy)
    val minerReward = calcMinerReward(block.body.uncleNodesList.size)
    val afterMinerReward = worldStateProxy.saveAccount(minerAddress, minerAccount.updateBalance(minerReward))
    log.debug(s"Paying block ${block.header.number} reward of $minerReward to miner with account address $minerAddress")

    block.body.uncleNodesList.foldLeft(afterMinerReward) { (ws, ommer) =>
      val ommerAddress = Address(ommer.beneficiary)
      val account = getAccountToPay(ommerAddress, ws)
      val ommerReward = calcOmmerReward(block.header, ommer)
      log.debug(s"Paying block ${ommer.number} reward of $ommerReward to ommer with account address $ommerAddress")
      ws.saveAccount(ommerAddress, account.updateBalance(ommerReward))
    }
  }

  /**
    * v0 ≡ Tg (Tx gas limit) * Tp (Tx gas price). See YP equation number (68)
    *
    * @param tx Target transaction
    * @return Upfront cost
    */
  private def calculateUpfrontGas(tx: Transaction): BigInt = tx.gasLimit * tx.gasPrice

  /**
    * v0 ≡ Tg (Tx gas limit) * Tp (Tx gas price) + Tv (Tx value). See YP equation number (65)
    *
    * @param tx Target transaction
    * @return Upfront cost
    */
  private def calculateUpfrontCost(tx: Transaction): BigInt = calculateUpfrontGas(tx) + tx.value

  /**
    * Initial tests of intrinsic validity stated in Section 6 of YP
    *
    * @param stx           Transaction to validate
    * @param accumGasLimit Total amount of gas spent prior this transaction within the container block
    * @param block         Container block
    * @return Transaction if valid, error otherwise
    */
  private def validateTransaction(
    stx: SignedTransaction,
    worldState: InMemoryWorldStateProxy,
    accumGasLimit: BigInt,
    block: Block): Either[String, SignedTransaction] = {
    for {
      _ <- checkSyntacticValidity(stx)
      _ <- validateSignature(stx)
      _ <- validateNonce(stx, worldState)
      _ <- validateGas(stx, block.header)
      _ <- validateAccountHasEnoughGasToPayUpfrontCost(stx, worldState)
      _ <- validateGasLimit(stx, accumGasLimit, block.header.gasLimit)
    } yield stx
  }

  private def checkSyntacticValidity(stx: SignedTransaction): Either[String, SignedTransaction] =
    if (stx.syntacticValidity) Right(stx) else Left("Transaction is not well formed")

  /**
    * Validates if the transaction signature is valid
    *
    * @param stx Transaction to validate
    * @return Either the validated transaction or an error description
    */
  private def validateSignature(stx: SignedTransaction): Either[String, SignedTransaction] = Right(stx) //TODO

  /**
    * Validates if the transaction nonce matches current sender account's nonce
    *
    * @param stx Transaction to validate
    * @return Either the validated transaction or an error description
    */
  private def validateNonce(stx: SignedTransaction, worldStateProxy: InMemoryWorldStateProxy): Either[String, SignedTransaction] = {
    if (worldStateProxy.getGuaranteedAccount(stx.recoveredSenderAddress.get).nonce == stx.tx.nonce) Right(stx)
    else Left("Account nonce is different from TX sender nonce")
  }

  /**
    * Validates the gas limit is no smaller than the intrinsic gas used by the transaction.
    *
    * @param stx Transaction to validate
    * @return Either the validated transaction or an error description
    */
  private def validateGas(stx: SignedTransaction, blockHeader: BlockHeader): Either[String, SignedTransaction] = {
    import stx.tx
    if (stx.tx.gasLimit >= GasFee.calcTransactionIntrinsicGas(tx.payload, tx.isContractInit, blockHeader.number)) Right(stx)
    else Left("Transaction gas limit is less than the transaction execution gast (intrinsic gas)")
  }

  /**
    * Validates the sender account balance contains at least the cost required in up-front payment.
    *
    * @param stx Transaction to validate
    * @return Either the validated transaction or an error description
    */
  private def validateAccountHasEnoughGasToPayUpfrontCost(stx: SignedTransaction, worldStateProxy: InMemoryWorldStateProxy):
  Either[String, SignedTransaction] = {
    val accountBalance = worldStateProxy.getGuaranteedAccount(stx.recoveredSenderAddress.get).balance
    val upfrontCost = calculateUpfrontCost(stx.tx)
    if (accountBalance >= upfrontCost) Right(stx)
    else Left(s"Sender account doesn't have enough balance to pay upfront cost $upfrontCost > $accountBalance")
  }


  /**
    * Increments account nonce by 1 stated in YP equation (69) and
    * Pays the upfront Tx gas calculated as TxGasPrice * TxGasLimit + TxValue from balance. YP equation (68)
    *
    * @param stx
    * @param worldStateProxy
    * @return
    */
  private def updateAccountBeforeExecution(stx: SignedTransaction, worldStateProxy: InMemoryWorldStateProxy): InMemoryWorldStateProxy = {
    val senderAddress = stx.recoveredSenderAddress.get
    val account = worldStateProxy.getGuaranteedAccount(senderAddress)
    worldStateProxy.saveAccount(senderAddress, account.copy(
      nonce = account.nonce + 1,
      balance = account.balance - UInt256(calculateUpfrontGas(stx.tx))
    ))
  }

  /**
    * The sum of the transaction’s gas limit and the gas utilised in this block prior must be no greater than the
    * block’s gasLimit
    *
    * @param stx           Transaction to validate
    * @param accumGasLimit Gas spent within tx container block prior executing stx
    * @param blockGasLimit Block gas limit
    * @return Either the validated transaction or an error description
    */
  def validateGasLimit(stx: SignedTransaction, accumGasLimit: BigInt, blockGasLimit: BigInt): Either[String, SignedTransaction] = {
    if (stx.tx.gasLimit + accumGasLimit <= blockGasLimit) Right(stx)
    else Left("Transaction gas limit plus accumulated gas exceeds block gas limit")
  }

  private def execute(stx: SignedTransaction, blockHeader: BlockHeader, worldStateProxy: InMemoryWorldStateProxy): Either[String, PR] = {
    val programContext = ProgramContext[InMemoryWorldStateProxy, InMemoryWorldStateProxyStorage](stx, blockHeader, worldStateProxy)
    val result = VM.run(programContext)
    if (result.error.isDefined) Left(result.error.get.toString)
    else {
      if (stx.tx.isContractInit) payContractCreationCost(result).map(saveCreatedCost(programContext.env.ownerAddr, _))
      else Right(result)
    }
  }

  private def payContractCreationCost(result: PR): Either[String, PR] = {
    val codeDepositCost = GasFee.calcCodeDepositCost(result.returnData)
    if (result.gasRemaining < codeDepositCost) Left(OutOfGas.toString)
    else Right(result.copy(gasRemaining = result.gasRemaining - UInt256(codeDepositCost)))
  }

  private def saveCreatedCost(ownerAddress: Address, result: PR): PR = {
    result.copy(
      world = result.world.saveCode(ownerAddress, result.returnData)
    )
  }

  private def refundGas(address: Address, gasUsed: BigInt, worldStateProxy: InMemoryWorldStateProxy): InMemoryWorldStateProxy = worldStateProxy //TODO

  /**
    * The Ether for the gas is given to the miner, whose address is specified as the beneficiary of the container block
    * See eq (75) of YP
    *
    * @param stx
    * @param worldStateProxy
    * @return
    */
  private def payForGasUsedToBeneficiary(stx: SignedTransaction, worldStateProxy: InMemoryWorldStateProxy): InMemoryWorldStateProxy = worldStateProxy //TODO

  /**
    * Delete all accounts (that appear in SUICIDE list). YP eq (78)
    *
    * @param addressesToDelete
    * @param worldStateProxy
    * @return
    */
  private def deleteAccounts(addressesToDelete: Seq[Address], worldStateProxy: InMemoryWorldStateProxy): InMemoryWorldStateProxy = worldStateProxy //TODO

}<|MERGE_RESOLUTION|>--- conflicted
+++ resolved
@@ -2,12 +2,8 @@
 
 import io.iohk.ethereum.db.storage.NodeStorage
 import io.iohk.ethereum.domain._
-<<<<<<< HEAD
 import io.iohk.ethereum.network.p2p.messages.PV63.Receipt
-import io.iohk.ethereum.utils.Logger
-=======
 import io.iohk.ethereum.utils.{Config, Logger}
->>>>>>> 2a234fc8
 import io.iohk.ethereum.vm.{GasFee, _}
 
 object Ledger extends Logger {
@@ -26,13 +22,8 @@
       val (resultingWorldStateProxy, gasUsed, receipts) = executeBlockTransactions(block, storages, stateStorage)
       log.debug(s"All txs from block ${block.header} were executed")
 
-<<<<<<< HEAD
-      val worldToPersist = payBlockReward(block, resultingWorldStateProxy)
+      val worldToPersist = payBlockReward(Config.Blockchain.BlockReward, block, resultingWorldStateProxy)
       val afterExecutionBlockError = validateBlockAfterExecution(block, receipts, worldToPersist)
-=======
-      val worldToPersist = payBlockReward(Config.Blockchain.BlockReward, block, resultingWorldStateProxy)
-      val afterExecutionBlockError = validateBlockAfterExecution(block, worldToPersist)
->>>>>>> 2a234fc8
       if (afterExecutionBlockError.isEmpty) {
         InMemoryWorldStateProxy.persistIfHashMatches(block.header.stateRoot, worldToPersist)
         log.debug(s"Block ${block.header} txs state changes persisted")
