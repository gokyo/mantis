package io.iohk.ethereum.ledger

import akka.util.ByteString
import io.iohk.ethereum.consensus.Consensus
import io.iohk.ethereum.consensus.validators.BlockHeaderError.HeaderParentNotFoundError
import io.iohk.ethereum.domain._
import io.iohk.ethereum.ledger.BlockExecutionError.{TxsExecutionError, ValidationBeforeExecError}
import io.iohk.ethereum.ledger.BlockQueue.Leaf
import io.iohk.ethereum.ledger.Ledger._
import io.iohk.ethereum.utils.Config.SyncConfig
import io.iohk.ethereum.utils.{BlockchainConfig, DaoForkConfig, Logger}
import io.iohk.ethereum.vm._
import org.spongycastle.util.encoders.Hex

trait Ledger {
  def consensus: Consensus

  def checkBlockStatus(blockHash: ByteString): BlockStatus

  /**
   * Executes a block
   *
   * @param alreadyValidated should we skip pre-execution validation (if the block has already been validated,
   *                         eg. in the importBlock method)
   */
  def executeBlock(block: Block, alreadyValidated: Boolean = false): Either[BlockExecutionError, Seq[Receipt]]

  def prepareBlock(block: Block): BlockPreparationResult

  def simulateTransaction(stx: SignedTransaction, blockHeader: BlockHeader, world: Option[InMemoryWorldStateProxy]): TxResult

  /**
   * Tries to import the block as the new best block in the chain or enqueue it for later processing.
   *
   * The implementation uses [[io.iohk.ethereum.consensus.Consensus Consensus]] in order to apply
   * validation rules.
   *
   * @see [[io.iohk.ethereum.consensus.Consensus Consensus]],
   *      [[io.iohk.ethereum.consensus.validators.Validators Validators]]
   *
   * @param block - block to be imported
   * @return One of:
   *         - [[BlockImportedToTop]] - if the block was added as the new best block
   *         - [[BlockEnqueued]] - block is stored in the [[BlockQueue]]
   *         - [[ChainReorganised]] - a better new branch was found causing chain reorganisation
   *         - [[DuplicateBlock]] - block already exists either in the main chain or in the queue
   *         - [[BlockImportFailed]] - block failed to execute (when importing to top or reorganising the chain)
   */
  def importBlock(block: Block): BlockImportResult

  /**
   * Finds a relation of a given list of headers to the current chain
   * Note:
   *   - the headers should form a chain (headers ordered by number)
   *   - last header number should be greater or equal than current best block number
   * @param headers - a list of headers to be checked
   * @return One of:
   *         - [[NewBetterBranch]] - the headers form a better branch than our current main chain
   *         - [[NoChainSwitch]] - the headers do not form a better branch
   *         - [[UnknownBranch]] - the parent of the first header is unknown (caller should obtain more headers)
   *         - [[InvalidBranch]] - headers do not form a chain or last header number is less than current best block number
   */
  def resolveBranch(headers: Seq[BlockHeader]): BranchResolutionResult

  def binarySearchGasEstimation(stx: SignedTransaction, blockHeader: BlockHeader, world: Option[InMemoryWorldStateProxy]): BigInt
}

//FIXME: Make Ledger independent of BlockchainImpl, for which it should become independent of WorldStateProxy type
//TODO: EC-313: this has grown a bit large, consider splitting the aspects block import, block exec and TX exec
// scalastyle:off number.of.methods
// scalastyle:off file.size.limit
/**
  * Ledger handles importing and executing blocks.
  * Note: this class thread-unsafe because of its dependencies on Blockchain and BlockQueue
  */
class LedgerImpl(
  blockchain: BlockchainImpl,
  blockQueue: BlockQueue,
  blockchainConfig: BlockchainConfig,
  theConsensus: Consensus
) extends Ledger with Logger {

  def this(
    blockchain: BlockchainImpl,
    blockchainConfig: BlockchainConfig,
    syncConfig: SyncConfig,
    theConsensus: Consensus
  ) =
    this(blockchain, BlockQueue(blockchain, syncConfig), blockchainConfig, theConsensus)

  private[this] val _blockPreparator = theConsensus.blockPreparator

  private[ledger] val blockRewardCalculator = _blockPreparator.blockRewardCalculator

  def consensus: Consensus = theConsensus

  // scalastyle:off method.length
  def importBlock(block: Block): BlockImportResult = {
    val validationResult = validateBlockBeforeExecution(block)
    validationResult match {
      case Left(ValidationBeforeExecError(HeaderParentNotFoundError)) =>
        val isGenesis = block.header.number == 0 && blockchain.genesisHeader.hash == block.header.hash
        if (isGenesis){
          log.debug(s"Ignoring duplicate genesis block: (${block.idTag})")
          DuplicateBlock
        } else {
          log.debug(s"Block(${block.idTag}) has no known parent")
          UnknownParent
        }

      case Left(ValidationBeforeExecError(reason)) =>
        log.debug(s"Block(${block.idTag}) failed pre-import validation")
        BlockImportFailed(reason.toString)

      case Right(_) =>
        val isDuplicate = blockchain.getBlockByHash(block.header.hash).isDefined || blockQueue.isQueued(block.header.hash)

        if (isDuplicate) {
          log.debug(s"Ignoring duplicate block: (${block.idTag})")
          DuplicateBlock
        }

        else {
          val bestBlock = blockchain.getBestBlock()
          val currentTd = blockchain.getTotalDifficultyByHash(bestBlock.header.hash).get

          val isTopOfChain = block.header.parentHash == bestBlock.header.hash

          if (isTopOfChain)
            importBlockToTop(block, bestBlock.header.number, currentTd)
          else
            enqueueBlockOrReorganiseChain(block, bestBlock, currentTd)
        }
    }
  }

  private def importBlockToTop(block: Block, bestBlockNumber: BigInt, currentTd: BigInt): BlockImportResult = {
    val topBlockHash = blockQueue.enqueueBlock(block, bestBlockNumber).get.hash
    val topBlocks = blockQueue.getBranch(topBlockHash, dequeue = true)
    val (importedBlocks, maybeError) = executeBlocks(topBlocks, currentTd)
    val totalDifficulties = importedBlocks.foldLeft(List(currentTd)) {(tds, b) =>
      (tds.head + b.header.difficulty) :: tds
    }.reverse.tail

    val result = maybeError match {
      case None =>
        BlockImportedToTop(importedBlocks, totalDifficulties)

      case Some(error) if importedBlocks.isEmpty =>
        blockQueue.removeSubtree(block.header.hash)
        BlockImportFailed(error.toString)

      case Some(error) =>
        topBlocks.drop(importedBlocks.length).headOption.foreach { failedBlock =>
          blockQueue.removeSubtree(failedBlock.header.hash)
        }
        BlockImportedToTop(importedBlocks, totalDifficulties)
    }

    importedBlocks.foreach { b =>
      log.debug(s"Imported new block (${b.header.number}: ${Hex.toHexString(b.header.hash.toArray)}) to the top of chain")
    }
    result
  }


  private def enqueueBlockOrReorganiseChain(block: Block, bestBlock: Block, currentTd: BigInt): BlockImportResult = {
    // compares the total difficulties of branches, and resolves the tie by gas if enabled
    // yes, apparently only the gas from last block is checked:
    // https://github.com/ethereum/cpp-ethereum/blob/develop/libethereum/BlockChain.cpp#L811
    def isBetterBranch(newTd: BigInt) =
    newTd > currentTd ||
      (blockchainConfig.gasTieBreaker && newTd == currentTd && block.header.gasUsed > bestBlock.header.gasUsed)

    blockQueue.enqueueBlock(block, bestBlock.header.number) match {
      case Some(Leaf(leafHash, leafTd)) if isBetterBranch(leafTd) =>
        log.debug("Found a better chain, about to reorganise")
        reorganiseChainFromQueue(leafHash) match {
          case Right((oldBranch, newBranch)) =>
            val totalDifficulties = newBranch.tail.foldRight(List(leafTd)) { (b, tds) =>
              (tds.head - b.header.difficulty) :: tds
            }
            ChainReorganised(oldBranch, newBranch, totalDifficulties)

          case Left(error) =>
            BlockImportFailed(s"Error while trying to reorganise chain: $error")
        }

      case _ =>
        BlockEnqueued
    }
  }

  /**
    * Once a better branch was found this attempts to reorganise the chain
    * @param queuedLeaf - a block hash that determines a new branch stored in the queue (newest block from the branch)
    * @return [[BlockExecutionError]] if one of the blocks in the new branch failed to execute, otherwise:
    *        (oldBranch, newBranch) as lists of blocks
    */
  private def reorganiseChainFromQueue(queuedLeaf: ByteString): Either[BlockExecutionError, (List[Block], List[Block])] = {
    val newBranch = blockQueue.getBranch(queuedLeaf, dequeue = true)
    val parent = newBranch.head.header.parentHash
    val bestNumber = blockchain.getBestBlockNumber()
    val parentTd = blockchain.getTotalDifficultyByHash(parent).get

    val staleBlocksWithReceiptsAndTDs = removeBlocksUntil(parent, bestNumber).reverse
    val staleBlocks = staleBlocksWithReceiptsAndTDs.map(_._1)

    for (block <- staleBlocks) yield blockQueue.enqueueBlock(block)

    val (executedBlocks, maybeError) = executeBlocks(newBranch, parentTd)
    maybeError match {
      case None =>
        Right(staleBlocks, executedBlocks)

      case Some(error) =>
        revertChainReorganisation(newBranch, staleBlocksWithReceiptsAndTDs, executedBlocks)
        Left(error)
    }
  }

  /**
    * Used to revert chain reorganisation in the event that one of the blocks from new branch
    * fails to execute
    *
    * @param newBranch - new blocks
    * @param oldBranch - old blocks along with corresponding receipts and totalDifficulties
    * @param executedBlocks - sub-sequence of new branch that was executed correctly
    */
  private def revertChainReorganisation(newBranch: List[Block], oldBranch: List[(Block, Seq[Receipt], BigInt)],
    executedBlocks: List[Block]): Unit = {

    if (executedBlocks.nonEmpty) {
      removeBlocksUntil(executedBlocks.head.header.parentHash, executedBlocks.last.header.number)
    }

    oldBranch.foreach { case (block, receipts, td) =>
      blockchain.save(block, receipts, td, saveAsBestBlock = false)
    }

    val bestNumber = oldBranch.last._1.header.number
    blockchain.saveBestBlockNumber(bestNumber)
    executedBlocks.foreach(blockQueue.enqueueBlock(_, bestNumber))

    newBranch.diff(executedBlocks).headOption.foreach { block =>
      blockQueue.removeSubtree(block.header.hash)
    }
  }

  /**
    * Executes a list blocks, storing the results in the blockchain
    * @param blocks block to be executed
    * @return a list of blocks that were correctly executed and an optional [[BlockExecutionError]]
    */
  private def executeBlocks(blocks: List[Block], parentTd: BigInt): (List[Block], Option[BlockExecutionError]) = {
    blocks match {
      case block :: remainingBlocks =>
        executeBlock(block, alreadyValidated = true) match {
          case Right (receipts) =>
            val td = parentTd + block.header.difficulty
            blockchain.save(block, receipts, td, saveAsBestBlock = true)

            val (executedBlocks, error) = executeBlocks(remainingBlocks, td)
            (block :: executedBlocks, error)

          case Left(error) =>
          (Nil, Some(error))
        }

      case Nil =>
        (Nil, None)
    }
  }

  /**
    * Remove blocks from the [[Blockchain]] along with receipts and total difficulties
    * @param parent remove blocks until this hash (exclusive)
    * @param fromNumber start removing from this number (downwards)
    * @return the list of removed blocks along with receipts and total difficulties
    */
  private def removeBlocksUntil(parent: ByteString, fromNumber: BigInt): List[(Block, Seq[Receipt], BigInt)] = {
    blockchain.getBlockByNumber(fromNumber) match {
      case Some(block) if block.header.hash == parent =>
        Nil

      case Some(block) =>
        val receipts = blockchain.getReceiptsByHash(block.header.hash).get
        val td = blockchain.getTotalDifficultyByHash(block.header.hash).get

        //not updating best block number for efficiency, it will be updated in the callers anyway
        blockchain.removeBlock(block.header.hash, saveParentAsBestBlock = false)
        (block, receipts, td) :: removeBlocksUntil(parent, fromNumber - 1)

      case None =>
        log.error(s"Unexpected missing block number: $fromNumber")
        Nil
    }
  }

  /**
    * Finds a relation of a given list of headers to the current chain
    * Note:
    *   - the headers should form a chain (headers ordered by number)
    *   - last header number should be greater or equal than current best block number
    * @param headers - a list of headers to be checked
    * @return One of:
    *         - [[NewBetterBranch]] - the headers form a better branch than our current main chain
    *         - [[NoChainSwitch]] - the headers do not form a better branch
    *         - [[UnknownBranch]] - the parent of the first header is unknown (caller should obtain more headers)
    *         - [[InvalidBranch]] - headers do not form a chain or last header number is less than current best block number
    */
  def resolveBranch(headers: Seq[BlockHeader]): BranchResolutionResult = {
    if (!doHeadersFormChain(headers) || headers.last.number < blockchain.getBestBlockNumber())
      InvalidBranch
    else {
      val parentIsKnown = blockchain.getBlockHeaderByHash(headers.head.parentHash).isDefined

      // dealing with a situation when genesis block is included in the received headers, which may happen
      // in the early block of private networks
      val reachedGenesis = headers.head.number == 0 && blockchain.getBlockHeaderByNumber(0).get.hash == headers.head.hash

      if (parentIsKnown || reachedGenesis) {
        // find blocks with same numbers in the current chain, removing any common prefix
        val (oldBranch, _) = getBlocksForHeaders(headers).zip(headers)
          .dropWhile{ case (oldBlock, newHeader) => oldBlock.header == newHeader }.unzip
        val newHeaders = headers.dropWhile(h => oldBranch.headOption.exists(_.header.number > h.number))

        val currentBranchDifficulty = oldBranch.map(_.header.difficulty).sum
        val newBranchDifficulty = newHeaders.map(_.difficulty).sum

        if (currentBranchDifficulty < newBranchDifficulty)
          NewBetterBranch(oldBranch)
        else
          NoChainSwitch
      }
      else
        UnknownBranch
    }
  }

  private def doHeadersFormChain(headers: Seq[BlockHeader]): Boolean =
    if (headers.length > 1)
      headers.zip(headers.tail).forall {
        case (parent, child) =>
          parent.hash == child.parentHash && parent.number + 1 == child.number
      }
    else
      headers.nonEmpty

  private def getBlocksForHeaders(headers: Seq[BlockHeader]): List[Block] = headers match {
    case Seq(h, tail @ _*) =>
      blockchain.getBlockByNumber(h.number).map(_ :: getBlocksForHeaders(tail)).getOrElse(Nil)
    case Seq() =>
      Nil
  }
  /**
    * Check current status of block, based on its hash
    *
    * @param blockHash - hash of block to check
    * @return One of:
    *         - [[InChain]] - Block already incorporated into blockchain
    *         - [[Queued]]  - Block in queue waiting to be resolved
    *         - [[UnknownBlock]] - Hash its not known to our client
    */
  def checkBlockStatus(blockHash: ByteString): BlockStatus = {
    if (blockchain.getBlockByHash(blockHash).isDefined)
      InChain
    else if (blockQueue.isQueued(blockHash))
      Queued
    else
      UnknownBlock
  }

  def executeBlock(block: Block, alreadyValidated: Boolean = false): Either[BlockExecutionError, Seq[Receipt]] = {

    val preExecValidationResult = if (alreadyValidated) Right(block) else validateBlockBeforeExecution(block)

    val blockExecResult = for {
      _ <- preExecValidationResult

      execResult <- executeBlockTransactions(block)
      BlockResult(resultingWorldStateProxy, gasUsed, receipts) = execResult
      worldToPersist = payBlockReward(block, resultingWorldStateProxy)
      worldPersisted = InMemoryWorldStateProxy.persistState(worldToPersist) //State root hash needs to be up-to-date for validateBlockAfterExecution

      _ <- validateBlockAfterExecution(block, worldPersisted.stateRootHash, receipts, gasUsed)

    } yield receipts

    if(blockExecResult.isRight)
      log.debug(s"Block ${block.header.number} (with hash: ${block.header.hashAsHexString}) executed correctly")
    blockExecResult
  }

  def prepareBlock(block: Block): BlockPreparationResult = {
<<<<<<< HEAD

    val parentStateRoot = blockchain.getBlockHeaderByHash(block.header.parentHash).map(_.stateRoot)
    val initialWorld = blockchain.getReadOnlyWorldStateProxy(None, blockchainConfig.accountStartNonce, parentStateRoot,
      ethCompatibleStorage = blockchainConfig.ethCompatibleStorage)

    val prepared = executePreparedTransactions(block.body.transactionList, initialWorld, block.header)

    prepared match {
      case (execResult@BlockResult(resultingWorldStateProxy, _, _), txExecuted) =>
        val worldToPersist = payBlockReward(block, resultingWorldStateProxy)
        val worldPersisted = InMemoryWorldStateProxy.persistState(worldToPersist)
        BlockPreparationResult(block.copy(body = block.body.copy(transactionList = txExecuted)), execResult, worldPersisted.stateRootHash, worldToPersist)
    }
=======
    _blockPreparator.prepareBlock(block)
>>>>>>> 44fcd0f5
  }

  /**
    * This function runs transaction
    *
    * @param block
    */
  private[ledger] def executeBlockTransactions(block: Block):
  Either[BlockExecutionError, BlockResult] = {
    val parentStateRoot = blockchain.getBlockHeaderByHash(block.header.parentHash).map(_.stateRoot)
    val initialWorld =
      blockchain.getWorldStateProxy(
        block.header.number,
        blockchainConfig.accountStartNonce,
        parentStateRoot,
        EvmConfig.forBlock(block.header.number, blockchainConfig).noEmptyAccounts,
        ethCompatibleStorage = blockchainConfig.ethCompatibleStorage)

    val inputWorld = blockchainConfig.daoForkConfig match {
      case Some(daoForkConfig) if daoForkConfig.isDaoForkBlock(block.header.number) => drainDaoForkAccounts(initialWorld, daoForkConfig)
      case _ => initialWorld
    }

    log.debug(s"About to execute ${block.body.transactionList.size} txs from block ${block.header.number} (with hash: ${block.header.hashAsHexString})")
    val blockTxsExecResult = executeTransactions(block.body.transactionList, inputWorld, block.header)
    blockTxsExecResult match {
      case Right(_) => log.debug(s"All txs from block ${block.header.hashAsHexString} were executed successfully")
      case Left(error) => log.debug(s"Not all txs from block ${block.header.hashAsHexString} were executed correctly, due to ${error.reason}")
    }
    blockTxsExecResult
  }

  private[ledger] final def executePreparedTransactions(
<<<<<<< HEAD
    signedTransactions: Seq[SignedTransaction], world: InMemoryWorldStateProxy,
    blockHeader: BlockHeader, acumGas: BigInt = 0, acumReceipts: Seq[Receipt] = Nil,
    executed: Seq[SignedTransaction] = Nil): (BlockResult, Seq[SignedTransaction]) = {


    val result = executeTransactions(signedTransactions, world, blockHeader, acumGas, acumReceipts)

    result match {
      case Left(TxsExecutionError(stx, StateBeforeFailure(worldState, gas, receipts), reason)) =>
        log.debug(s"failure while preparing block because of $reason in transaction with hash ${stx.hashAsHexString}")
        val txIndex = signedTransactions.indexWhere(tx => tx.hash == stx.hash)
        executePreparedTransactions(signedTransactions.drop(txIndex + 1),
          worldState, blockHeader, gas, receipts, executed ++ signedTransactions.take(txIndex))
      case Right(br) => (br, executed ++ signedTransactions)
    }
  }

  /**
    * This functions executes all the signed transactions from a block (till one of those executions fails)
    *
    * @param signedTransactions from the block that are left to execute
    * @param world that will be updated by the execution of the signedTransactions
    * @param blockHeader of the block we are currently executing
    * @param acumGas, accumulated gas of the previoulsy executed transactions of the same block
    * @param acumReceipts, accumulated receipts of the previoulsy executed transactions of the same block
    * @return a BlockResult if the execution of all the transactions in the block was successful or a BlockExecutionError
    *         if one of them failed
    */
  @tailrec
  private[ledger] final def executeTransactions(signedTransactions: Seq[SignedTransaction], world: InMemoryWorldStateProxy,
    blockHeader: BlockHeader, acumGas: BigInt = 0, acumReceipts: Seq[Receipt] = Nil): Either[TxsExecutionError, BlockResult] =
  signedTransactions match {
    case Nil =>
      Right(BlockResult(worldState = world, gasUsed = acumGas, receipts = acumReceipts))

    case Seq(stx, otherStxs@_*) =>
      val (senderAccount, worldForTx) = world.getAccount(stx.senderAddress).map(a => (a, world))
        .getOrElse(
          (Account.empty(blockchainConfig.accountStartNonce), world.saveAccount(stx.senderAddress, Account.empty(blockchainConfig.accountStartNonce)))
        )
      val upfrontCost = calculateUpfrontCost(stx.tx)
      val validatedStx = validators.signedTransactionValidator.validate(stx, senderAccount, blockHeader, upfrontCost, acumGas)

      validatedStx match {
        case Right(_) =>
          val TxResult(newWorld, gasUsed, logs, _, _) = executeTransaction(stx, blockHeader, worldForTx)

          val receipt = Receipt(
            postTransactionStateHash = newWorld.stateRootHash,
            cumulativeGasUsed = acumGas + gasUsed,
            logsBloomFilter = BloomFilter.create(logs),
            logs = logs
          )

          log.debug(s"Receipt generated for tx ${stx.hashAsHexString}, $receipt")

          executeTransactions(otherStxs, newWorld, blockHeader, receipt.cumulativeGasUsed, acumReceipts :+ receipt)
        case Left(error) => Left(TxsExecutionError(stx, StateBeforeFailure(world, acumGas, acumReceipts), error.toString))
      }
  }
=======
    signedTransactions: Seq[SignedTransaction],
    world: InMemoryWorldStateProxy,
    blockHeader: BlockHeader,
    acumGas: BigInt = 0,
    acumReceipts: Seq[Receipt] = Nil,
    executed: Seq[SignedTransaction] = Nil
  ): (BlockResult, Seq[SignedTransaction]) =
    _blockPreparator.executePreparedTransactions(
      signedTransactions = signedTransactions,
      world = world,
      blockHeader = blockHeader,
      acumGas = acumGas,
      acumReceipts = acumReceipts,
      executed = executed
    )

  private[ledger] final def executeTransactions(
    signedTransactions: Seq[SignedTransaction],
    world: InMemoryWorldStateProxy,
    blockHeader: BlockHeader,
    acumGas: BigInt = 0,
    acumReceipts: Seq[Receipt] = Nil
  ): Either[TxsExecutionError, BlockResult] =
    _blockPreparator.executeTransactions(
      signedTransactions = signedTransactions,
      world = world,
      blockHeader = blockHeader,
      acumGas = acumGas,
      acumReceipts = acumReceipts
    )
>>>>>>> 44fcd0f5

  override def simulateTransaction(stx: SignedTransaction, blockHeader: BlockHeader, world: Option[InMemoryWorldStateProxy]): TxResult = {

    val world1 = world.getOrElse(blockchain.getReadOnlyWorldStateProxy(None, blockchainConfig.accountStartNonce, Some(blockHeader.stateRoot),
      ethCompatibleStorage = blockchainConfig.ethCompatibleStorage))

    val world2 =
      if (world1.getAccount(stx.senderAddress).isEmpty)
        world1.saveAccount(stx.senderAddress, Account.empty(blockchainConfig.accountStartNonce))
      else
        world1

    val worldForTx = updateSenderAccountBeforeExecution(stx, world2)

    val result = runVM(stx, blockHeader, worldForTx)

    val totalGasToRefund = calcTotalGasToRefund(stx, result)

    TxResult(result.world, stx.tx.gasLimit - totalGasToRefund, result.logs, result.returnData, result.error)
  }

  override def binarySearchGasEstimation(stx: SignedTransaction, blockHeader: BlockHeader, world: Option[InMemoryWorldStateProxy]): BigInt = {
    val lowLimit = EvmConfig.forBlock(blockHeader.number, blockchainConfig).feeSchedule.G_transaction
    val highLimit = stx.tx.gasLimit

    if (highLimit < lowLimit)
      highLimit
    else {
      LedgerUtils.binaryChop(lowLimit, highLimit)(gasLimit =>
        simulateTransaction(stx.copy(tx = stx.tx.copy(gasLimit = gasLimit)), blockHeader, world).vmError)
    }
  }

<<<<<<< HEAD
  private[ledger] def executeTransaction(stx: SignedTransaction, blockHeader: BlockHeader, world: InMemoryWorldStateProxy): TxResult = {
    log.debug(s"Transaction ${stx.hashAsHexString} execution start")
    val gasPrice = UInt256(stx.tx.gasPrice)
    val gasLimit = stx.tx.gasLimit

    val checkpointWorldState = updateSenderAccountBeforeExecution(stx, world)
    val result = runVM(stx, blockHeader, checkpointWorldState)
    val resultWithErrorHandling: PR =
      if (result.error.isDefined) {
        //Rollback to the world before transfer was done if an error happened
        result.copy(world = checkpointWorldState, addressesToDelete = Set.empty, logs = Nil)
      } else
        result

    val totalGasToRefund = calcTotalGasToRefund(stx, resultWithErrorHandling)
    val executionGasToPayToMiner = gasLimit - totalGasToRefund

    val refundGasFn = pay(stx.senderAddress, (totalGasToRefund * gasPrice).toUInt256) _
    val payMinerForGasFn = pay(Address(blockHeader.beneficiary), (executionGasToPayToMiner * gasPrice).toUInt256) _

    val worldAfterPayments = (refundGasFn andThen payMinerForGasFn)(resultWithErrorHandling.world)
=======
  private[ledger] def executeTransaction(
    stx: SignedTransaction,
    blockHeader: BlockHeader,
    world: InMemoryWorldStateProxy
  ): TxResult =
    _blockPreparator.executeTransaction(
      stx = stx,
      blockHeader = blockHeader,
      world = world
    )
>>>>>>> 44fcd0f5

  private def validateBlockBeforeExecution(block: Block): Either[ValidationBeforeExecError, BlockExecutionSuccess] = {
    consensus.validators.validateBlockBeforeExecution(
      block = block,
      getBlockHeaderByHash = getHeaderFromChainOrQueue,
      getNBlocksBack = getNBlocksBackFromChainOrQueue
    )
  }

  private[ledger] def validateBlockAfterExecution(
    block: Block,
    stateRootHash: ByteString,
    receipts: Seq[Receipt],
    gasUsed: BigInt
  ): Either[BlockExecutionError, BlockExecutionSuccess] = {

    consensus.validators.validateBlockAfterExecution(
      block = block,
      stateRootHash = stateRootHash,
      receipts = receipts,
      gasUsed = gasUsed
    )
  }

  private[ledger] def payBlockReward(block: Block, worldStateProxy: InMemoryWorldStateProxy): InMemoryWorldStateProxy =
    _blockPreparator.payBlockReward(block, worldStateProxy)

  private def updateSenderAccountBeforeExecution(
    stx: SignedTransaction,
    worldStateProxy: InMemoryWorldStateProxy
  ): InMemoryWorldStateProxy =
    _blockPreparator.updateSenderAccountBeforeExecution(stx, worldStateProxy)

  private def runVM(stx: SignedTransaction, blockHeader: BlockHeader, world: InMemoryWorldStateProxy): PR =
    _blockPreparator.runVM(stx, blockHeader, world)

  private[ledger] def saveNewContract(address: Address, result: PR, config: EvmConfig): PR =
    _blockPreparator.saveNewContract(
      address = address,
      result = result,
      config = config
    )

  private def calcTotalGasToRefund(stx: SignedTransaction, result: PR): BigInt =
    _blockPreparator.calcTotalGasToRefund(stx, result)

  private[ledger] def pay(address: Address, value: UInt256)(world: InMemoryWorldStateProxy): InMemoryWorldStateProxy =
    _blockPreparator.pay(address, value)(world)

  private[ledger] def deleteAccounts(addressesToDelete: Set[Address])(worldStateProxy: InMemoryWorldStateProxy): InMemoryWorldStateProxy =
    _blockPreparator.deleteAccounts(addressesToDelete)(worldStateProxy)

  /**
    * This function updates worldState transferring balance from drainList accounts to refundContract address
    *
    * @param worldState Initial world state
    * @param daoForkConfig Dao fork configuration with drainList and refundContract config
    * @return Updated world state proxy
    */
  private def drainDaoForkAccounts(worldState: InMemoryWorldStateProxy, daoForkConfig: DaoForkConfig): InMemoryWorldStateProxy = {

    daoForkConfig.refundContract match {
      case Some(refundContractAddress) =>
        daoForkConfig.drainList.foldLeft(worldState) { (ws, address) =>
          ws.getAccount(address)
            .map(account => ws.transfer(from = address, to = refundContractAddress, account.balance))
            .getOrElse(ws)
        }
      case None => worldState
    }
  }

  private[ledger] def deleteEmptyTouchedAccounts(world: InMemoryWorldStateProxy): InMemoryWorldStateProxy =
    _blockPreparator.deleteEmptyTouchedAccounts(world)

  private def getHeaderFromChainOrQueue(hash: ByteString): Option[BlockHeader] =
    blockchain.getBlockHeaderByHash(hash).orElse(blockQueue.getBlockByHash(hash).map(_.header))

  private def getNBlocksBackFromChainOrQueue(hash: ByteString, n: Int): List[Block] = {
    val queuedBlocks = blockQueue.getBranch(hash, dequeue = false).take(n)
    if (queuedBlocks.length == n)
      queuedBlocks
    else {
      val chainedBlockHash = queuedBlocks.headOption.map(_.header.parentHash).getOrElse(hash)
      blockchain.getBlockByHash(chainedBlockHash) match {
        case None =>
          Nil

        case Some(block) =>
          val remaining = n - queuedBlocks.length - 1
          val numbers = (block.header.number - remaining) until block.header.number
          (numbers.toList.flatMap(blockchain.getBlockByNumber) :+ block) ::: queuedBlocks
      }
    }
  }
}

object Ledger {
  type VMImpl = VM[InMemoryWorldStateProxy, InMemoryWorldStateProxyStorage]
  type PC = ProgramContext[InMemoryWorldStateProxy, InMemoryWorldStateProxyStorage]
  type PR = ProgramResult[InMemoryWorldStateProxy, InMemoryWorldStateProxyStorage]

  case class BlockResult(worldState: InMemoryWorldStateProxy, gasUsed: BigInt = 0, receipts: Seq[Receipt] = Nil)
  case class BlockPreparationResult(block: Block, blockResult: BlockResult, stateRootHash: ByteString, updatedWorld: InMemoryWorldStateProxy)
  case class TxResult(worldState: InMemoryWorldStateProxy, gasUsed: BigInt, logs: Seq[TxLogEntry],
    vmReturnData: ByteString, vmError: Option[ProgramError])
}

sealed trait BlockExecutionError{
  val reason: Any
}

sealed trait BlockExecutionSuccess
case object BlockExecutionSuccess extends BlockExecutionSuccess

object BlockExecutionError {
  case class ValidationBeforeExecError(reason: Any) extends BlockExecutionError
  case class StateBeforeFailure(worldState: InMemoryWorldStateProxy, acumGas: BigInt, acumReceipts: Seq[Receipt])
  case class TxsExecutionError(stx: SignedTransaction, stateBeforeError: StateBeforeFailure, reason: String) extends BlockExecutionError
  case class ValidationAfterExecError(reason: String) extends BlockExecutionError
}

sealed trait BlockImportResult
case class BlockImportedToTop(imported: List[Block], totalDifficulties: List[BigInt]) extends BlockImportResult
case object BlockEnqueued extends BlockImportResult
case object DuplicateBlock extends BlockImportResult
case class ChainReorganised(oldBranch: List[Block], newBranch: List[Block], totalDifficulties: List[BigInt]) extends BlockImportResult
case class BlockImportFailed(error: String) extends BlockImportResult
case object UnknownParent extends BlockImportResult

sealed trait BranchResolutionResult
case class  NewBetterBranch(oldBranch: Seq[Block]) extends BranchResolutionResult
case object NoChainSwitch extends BranchResolutionResult
case object UnknownBranch extends BranchResolutionResult
case object InvalidBranch extends BranchResolutionResult

sealed trait BlockStatus
case object InChain       extends BlockStatus
case object Queued        extends BlockStatus
case object UnknownBlock  extends BlockStatus

trait BlockPreparationError

case class TxError(reason: String) extends BlockPreparationError<|MERGE_RESOLUTION|>--- conflicted
+++ resolved
@@ -393,23 +393,7 @@
   }
 
   def prepareBlock(block: Block): BlockPreparationResult = {
-<<<<<<< HEAD
-
-    val parentStateRoot = blockchain.getBlockHeaderByHash(block.header.parentHash).map(_.stateRoot)
-    val initialWorld = blockchain.getReadOnlyWorldStateProxy(None, blockchainConfig.accountStartNonce, parentStateRoot,
-      ethCompatibleStorage = blockchainConfig.ethCompatibleStorage)
-
-    val prepared = executePreparedTransactions(block.body.transactionList, initialWorld, block.header)
-
-    prepared match {
-      case (execResult@BlockResult(resultingWorldStateProxy, _, _), txExecuted) =>
-        val worldToPersist = payBlockReward(block, resultingWorldStateProxy)
-        val worldPersisted = InMemoryWorldStateProxy.persistState(worldToPersist)
-        BlockPreparationResult(block.copy(body = block.body.copy(transactionList = txExecuted)), execResult, worldPersisted.stateRootHash, worldToPersist)
-    }
-=======
     _blockPreparator.prepareBlock(block)
->>>>>>> 44fcd0f5
   }
 
   /**
@@ -443,68 +427,6 @@
   }
 
   private[ledger] final def executePreparedTransactions(
-<<<<<<< HEAD
-    signedTransactions: Seq[SignedTransaction], world: InMemoryWorldStateProxy,
-    blockHeader: BlockHeader, acumGas: BigInt = 0, acumReceipts: Seq[Receipt] = Nil,
-    executed: Seq[SignedTransaction] = Nil): (BlockResult, Seq[SignedTransaction]) = {
-
-
-    val result = executeTransactions(signedTransactions, world, blockHeader, acumGas, acumReceipts)
-
-    result match {
-      case Left(TxsExecutionError(stx, StateBeforeFailure(worldState, gas, receipts), reason)) =>
-        log.debug(s"failure while preparing block because of $reason in transaction with hash ${stx.hashAsHexString}")
-        val txIndex = signedTransactions.indexWhere(tx => tx.hash == stx.hash)
-        executePreparedTransactions(signedTransactions.drop(txIndex + 1),
-          worldState, blockHeader, gas, receipts, executed ++ signedTransactions.take(txIndex))
-      case Right(br) => (br, executed ++ signedTransactions)
-    }
-  }
-
-  /**
-    * This functions executes all the signed transactions from a block (till one of those executions fails)
-    *
-    * @param signedTransactions from the block that are left to execute
-    * @param world that will be updated by the execution of the signedTransactions
-    * @param blockHeader of the block we are currently executing
-    * @param acumGas, accumulated gas of the previoulsy executed transactions of the same block
-    * @param acumReceipts, accumulated receipts of the previoulsy executed transactions of the same block
-    * @return a BlockResult if the execution of all the transactions in the block was successful or a BlockExecutionError
-    *         if one of them failed
-    */
-  @tailrec
-  private[ledger] final def executeTransactions(signedTransactions: Seq[SignedTransaction], world: InMemoryWorldStateProxy,
-    blockHeader: BlockHeader, acumGas: BigInt = 0, acumReceipts: Seq[Receipt] = Nil): Either[TxsExecutionError, BlockResult] =
-  signedTransactions match {
-    case Nil =>
-      Right(BlockResult(worldState = world, gasUsed = acumGas, receipts = acumReceipts))
-
-    case Seq(stx, otherStxs@_*) =>
-      val (senderAccount, worldForTx) = world.getAccount(stx.senderAddress).map(a => (a, world))
-        .getOrElse(
-          (Account.empty(blockchainConfig.accountStartNonce), world.saveAccount(stx.senderAddress, Account.empty(blockchainConfig.accountStartNonce)))
-        )
-      val upfrontCost = calculateUpfrontCost(stx.tx)
-      val validatedStx = validators.signedTransactionValidator.validate(stx, senderAccount, blockHeader, upfrontCost, acumGas)
-
-      validatedStx match {
-        case Right(_) =>
-          val TxResult(newWorld, gasUsed, logs, _, _) = executeTransaction(stx, blockHeader, worldForTx)
-
-          val receipt = Receipt(
-            postTransactionStateHash = newWorld.stateRootHash,
-            cumulativeGasUsed = acumGas + gasUsed,
-            logsBloomFilter = BloomFilter.create(logs),
-            logs = logs
-          )
-
-          log.debug(s"Receipt generated for tx ${stx.hashAsHexString}, $receipt")
-
-          executeTransactions(otherStxs, newWorld, blockHeader, receipt.cumulativeGasUsed, acumReceipts :+ receipt)
-        case Left(error) => Left(TxsExecutionError(stx, StateBeforeFailure(world, acumGas, acumReceipts), error.toString))
-      }
-  }
-=======
     signedTransactions: Seq[SignedTransaction],
     world: InMemoryWorldStateProxy,
     blockHeader: BlockHeader,
@@ -535,7 +457,6 @@
       acumGas = acumGas,
       acumReceipts = acumReceipts
     )
->>>>>>> 44fcd0f5
 
   override def simulateTransaction(stx: SignedTransaction, blockHeader: BlockHeader, world: Option[InMemoryWorldStateProxy]): TxResult = {
 
@@ -569,29 +490,6 @@
     }
   }
 
-<<<<<<< HEAD
-  private[ledger] def executeTransaction(stx: SignedTransaction, blockHeader: BlockHeader, world: InMemoryWorldStateProxy): TxResult = {
-    log.debug(s"Transaction ${stx.hashAsHexString} execution start")
-    val gasPrice = UInt256(stx.tx.gasPrice)
-    val gasLimit = stx.tx.gasLimit
-
-    val checkpointWorldState = updateSenderAccountBeforeExecution(stx, world)
-    val result = runVM(stx, blockHeader, checkpointWorldState)
-    val resultWithErrorHandling: PR =
-      if (result.error.isDefined) {
-        //Rollback to the world before transfer was done if an error happened
-        result.copy(world = checkpointWorldState, addressesToDelete = Set.empty, logs = Nil)
-      } else
-        result
-
-    val totalGasToRefund = calcTotalGasToRefund(stx, resultWithErrorHandling)
-    val executionGasToPayToMiner = gasLimit - totalGasToRefund
-
-    val refundGasFn = pay(stx.senderAddress, (totalGasToRefund * gasPrice).toUInt256) _
-    val payMinerForGasFn = pay(Address(blockHeader.beneficiary), (executionGasToPayToMiner * gasPrice).toUInt256) _
-
-    val worldAfterPayments = (refundGasFn andThen payMinerForGasFn)(resultWithErrorHandling.world)
-=======
   private[ledger] def executeTransaction(
     stx: SignedTransaction,
     blockHeader: BlockHeader,
@@ -602,7 +500,6 @@
       blockHeader = blockHeader,
       world = world
     )
->>>>>>> 44fcd0f5
 
   private def validateBlockBeforeExecution(block: Block): Either[ValidationBeforeExecError, BlockExecutionSuccess] = {
     consensus.validators.validateBlockBeforeExecution(
