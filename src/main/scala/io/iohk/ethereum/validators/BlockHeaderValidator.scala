package io.iohk.ethereum.validators

import akka.util.ByteString
import io.iohk.ethereum.consensus.Ethash
import io.iohk.ethereum.crypto
import io.iohk.ethereum.domain.{BlockHeader, Blockchain, DifficultyCalculator}
import io.iohk.ethereum.utils.{BlockchainConfig, DaoForkConfig}

trait BlockHeaderValidator {
<<<<<<< HEAD
  def validate(blockHeader: BlockHeader, getBlockHeaderByHash: ByteString => Option[BlockHeader]): Either[BlockHeaderError, BlockHeader]

  def validate(blockHeader: BlockHeader, blockchain: Blockchain): Either[BlockHeaderError, BlockHeader] =
    validate(blockHeader, blockchain.getBlockHeaderByHash _)
=======
  def validate(blockHeader: BlockHeader, blockchain: Blockchain): Either[BlockHeaderError, BlockHeaderValid]
  def validatePreImport(blockHeader: BlockHeader, blockchain: Blockchain): Either[BlockHeaderError, BlockHeaderValid]
>>>>>>> 2536af2b
}

object BlockHeaderValidatorImpl {
  val MaxExtraDataSize: Int = 32
  val GasLimitBoundDivisor: Int = 1024
  val MinGasLimit: BigInt = 5000 //Although the paper states this value is 125000, on the different clients 5000 is used
  val MaxGasLimit = Long.MaxValue // max gasLimit is equal 2^63-1 according to EIP106
  val MaxPowCaches: Int = 2 // maximum number of epochs for which PoW cache is stored in memory

  class PowCacheData(val cache: Array[Int], val dagSize: Long)

  // FIXME [EC-331]: this is used to speed up ETS Blockchain tests. All blocks in those tests have low numbers (1, 2, 3 ...)
  // so keeping the cache for epoch 0 avoids recalculating it for each individual test. The difference in test runtime
  // can be dramatic - full suite: 26 hours vs 21 minutes on same machine
  // It might be desirable to find a better solution for this - one that doesn't keep this cache unnecessarily
  lazy val epoch0PowCache = new PowCacheData(
    cache = Ethash.makeCache(0),
    dagSize = Ethash.dagSize(0))
}

class BlockHeaderValidatorImpl(blockchainConfig: BlockchainConfig) extends BlockHeaderValidator {

  import BlockHeaderValidatorImpl._
  import BlockHeaderError._

  // we need concurrent map since validators can be used from multiple places
  val powCaches: java.util.Map[Long, PowCacheData] = new java.util.concurrent.ConcurrentHashMap[Long, PowCacheData]()

  val difficulty = new DifficultyCalculator(blockchainConfig)

  /** This method allows validate a BlockHeader (stated on
    * section 4.4.4 of http://paper.gavwood.com/).
    *
    * @param blockHeader BlockHeader to validate.
    * @param parentHeader BlockHeader of the parent of the block to validate.
    */
  def validate(blockHeader: BlockHeader, parentHeader: BlockHeader): Either[BlockHeaderError, BlockHeaderValid] = {
    for {
      _ <- validateExtraData(blockHeader)
      _ <- validateTimestamp(blockHeader, parentHeader)
      _ <- validateDifficulty(blockHeader, parentHeader)
      _ <- validateGasUsed(blockHeader)
      _ <- validateGasLimit(blockHeader, parentHeader)
      _ <- validateNumber(blockHeader, parentHeader)
      _ <- validatePoW(blockHeader)
    } yield BlockHeaderValid
  }

  /** This method allows validate a BlockHeader (stated on
    * section 4.4.4 of http://paper.gavwood.com/).
    *
    * @param blockHeader BlockHeader to validate.
    * @param getBlockHeaderByHash function to obtain the parent header.
    */
<<<<<<< HEAD
  def validate(blockHeader: BlockHeader, getBlockHeaderByHash: ByteString => Option[BlockHeader]): Either[BlockHeaderError, BlockHeader] = {
=======
  def validate(blockHeader: BlockHeader, blockchain: Blockchain): Either[BlockHeaderError, BlockHeaderValid] = {
>>>>>>> 2536af2b
    for {
      blockHeaderParent <- getBlockHeaderByHash(blockHeader.parentHash).map(Right(_)).getOrElse(Left(HeaderParentNotFoundError))
      _ <- validate(blockHeader, blockHeaderParent)
    } yield BlockHeaderValid
  }

<<<<<<< HEAD
=======
  /** TODO: implement EC-319
    * should consist of validating PoW and that difficulty is in a certain range (parent unknown)
    */
  def validatePreImport(blockHeader: BlockHeader, blockchain: Blockchain): Either[BlockHeaderError, BlockHeaderValid] = {
    Right(BlockHeaderValid)
  }

>>>>>>> 2536af2b
  /**
    * Validates [[io.iohk.ethereum.domain.BlockHeader.extraData]] length
    * based on validations stated in section 4.4.4 of http://paper.gavwood.com/
    *
    * @param blockHeader BlockHeader to validate.
    * @return BlockHeader if valid, an [[HeaderExtraDataError]] otherwise
    */
  private def validateExtraData(blockHeader: BlockHeader): Either[BlockHeaderError, BlockHeaderValid] = {

    def validateDaoForkExtraData(blockHeader: BlockHeader, daoForkConfig: DaoForkConfig): Either[BlockHeaderError, BlockHeaderValid] =
      (daoForkConfig requiresExtraData blockHeader.number, daoForkConfig.blockExtraData) match {
        case (false, _) =>
          Right(BlockHeaderValid)
        case (true, Some(forkExtraData)) if blockHeader.extraData == forkExtraData =>
          Right(BlockHeaderValid)
        case _ =>
          Left(DaoHeaderExtraDataError)
      }

    if (blockHeader.extraData.length <= MaxExtraDataSize) {
      import blockchainConfig._
      daoForkConfig.map(c => validateDaoForkExtraData(blockHeader, c)).getOrElse(Right(BlockHeaderValid))
    } else {
      Left(HeaderExtraDataError)
    }
  }

  /**
    * Validates [[io.iohk.ethereum.domain.BlockHeader.unixTimestamp]] is greater than the one of its parent
    * based on validations stated in section 4.4.4 of http://paper.gavwood.com/
    *
    * @param blockHeader BlockHeader to validate.
    * @param parentHeader BlockHeader of the parent of the block to validate.
    * @return BlockHeader if valid, an [[HeaderTimestampError]] otherwise
    */
  private def validateTimestamp(blockHeader: BlockHeader, parentHeader: BlockHeader): Either[BlockHeaderError, BlockHeaderValid] =
    if(blockHeader.unixTimestamp > parentHeader.unixTimestamp) Right(BlockHeaderValid)
    else Left(HeaderTimestampError)

  /**
    * Validates [[io.iohk.ethereum.domain.BlockHeader.difficulty]] is correct
    * based on validations stated in section 4.4.4 of http://paper.gavwood.com/
    *
    * @param blockHeader BlockHeader to validate.
    * @param parentHeader BlockHeader of the parent of the block to validate.
    * @return BlockHeader if valid, an [[HeaderDifficultyError]] otherwise
    */
  private def validateDifficulty(blockHeader: BlockHeader, parentHeader: BlockHeader): Either[BlockHeaderError, BlockHeaderValid] =
    if (difficulty.calculateDifficulty(blockHeader.number, blockHeader.unixTimestamp, parentHeader) == blockHeader.difficulty) Right(BlockHeaderValid)
    else Left(HeaderDifficultyError)

  /**
    * Validates [[io.iohk.ethereum.domain.BlockHeader.gasUsed]] is not greater than [[io.iohk.ethereum.domain.BlockHeader.gasLimit]]
    * based on validations stated in section 4.4.4 of http://paper.gavwood.com/
    *
    * @param blockHeader BlockHeader to validate.
    * @return BlockHeader if valid, an [[HeaderGasUsedError]] otherwise
    */
  private def validateGasUsed(blockHeader: BlockHeader): Either[BlockHeaderError, BlockHeaderValid] =
    if(blockHeader.gasUsed<=blockHeader.gasLimit) Right(BlockHeaderValid)
    else Left(HeaderGasUsedError)

  /**
    * Validates [[io.iohk.ethereum.domain.BlockHeader.gasLimit]] follows the restrictions based on its parent gasLimit
    * based on validations stated in section 4.4.4 of http://paper.gavwood.com/
    *
    * EIP106(https://github.com/ethereum/EIPs/issues/106) adds additional validation of maximum value for gasLimit.
    *
    * @param blockHeader BlockHeader to validate.
    * @param parentHeader BlockHeader of the parent of the block to validate.
    * @return BlockHeader if valid, an [[HeaderGasLimitError]] otherwise
    */
  private def validateGasLimit(blockHeader: BlockHeader, parentHeader: BlockHeader): Either[BlockHeaderError, BlockHeaderValid] = {

    if (blockHeader.gasLimit > MaxGasLimit && blockHeader.number >= blockchainConfig.eip106BlockNumber)
      Left(HeaderGasLimitError)
    else {
      val gasLimitDiff = (blockHeader.gasLimit - parentHeader.gasLimit).abs
      val gasLimitDiffLimit = parentHeader.gasLimit / GasLimitBoundDivisor
      if (gasLimitDiff < gasLimitDiffLimit && blockHeader.gasLimit >= MinGasLimit)
        Right(BlockHeaderValid)
      else
        Left(HeaderGasLimitError)
    }
  }

  /**
    * Validates [[io.iohk.ethereum.domain.BlockHeader.number]] is the next one after its parents number
    * based on validations stated in section 4.4.4 of http://paper.gavwood.com/
    *
    * @param blockHeader BlockHeader to validate.
    * @param parentHeader BlockHeader of the parent of the block to validate.
    * @return BlockHeader if valid, an [[HeaderNumberError]] otherwise
    */
  private def validateNumber(blockHeader: BlockHeader, parentHeader: BlockHeader): Either[BlockHeaderError, BlockHeaderValid] =
    if(blockHeader.number == parentHeader.number + 1) Right(BlockHeaderValid)
    else Left(HeaderNumberError)

  /**
    * Validates [[io.iohk.ethereum.domain.BlockHeader.nonce]] and [[io.iohk.ethereum.domain.BlockHeader.mixHash]] are correct
    * based on validations stated in section 4.4.4 of http://paper.gavwood.com/
    *
    * @param blockHeader BlockHeader to validate.
    * @return BlockHeader if valid, an [[HeaderPoWError]] otherwise
    */
  private def validatePoW(blockHeader: BlockHeader): Either[BlockHeaderError, BlockHeaderValid] = {
    import Ethash._
    import scala.collection.JavaConverters._

    def getPowCacheData(epoch: Long): PowCacheData = {
      if (epoch == 0) BlockHeaderValidatorImpl.epoch0PowCache else
      Option(powCaches.get(epoch)) match {
        case Some(pcd) => pcd
        case None =>
          val data = new PowCacheData(
            cache = Ethash.makeCache(epoch),
            dagSize = Ethash.dagSize(epoch))

          val keys = powCaches.keySet().asScala
          val keysToRemove = keys.toSeq.sorted.take(keys.size - MaxPowCaches + 1)
          keysToRemove.foreach(powCaches.remove)

          powCaches.put(epoch, data)

          data
      }
    }

    val powCacheData = getPowCacheData(epoch(blockHeader.number.toLong))

    val proofOfWork = hashimotoLight(crypto.kec256(BlockHeader.getEncodedWithoutNonce(blockHeader)),
      blockHeader.nonce.toArray[Byte], powCacheData.dagSize, powCacheData.cache)

    if (proofOfWork.mixHash == blockHeader.mixHash && checkDifficulty(blockHeader, proofOfWork)) Right(BlockHeaderValid)
    else Left(HeaderPoWError)
  }
}

sealed trait BlockHeaderError

object BlockHeaderError {
  case object HeaderParentNotFoundError extends BlockHeaderError
  case object HeaderExtraDataError extends BlockHeaderError
  case object DaoHeaderExtraDataError extends BlockHeaderError
  case object HeaderTimestampError extends BlockHeaderError
  case object HeaderDifficultyError extends BlockHeaderError
  case object HeaderGasUsedError extends BlockHeaderError
  case object HeaderGasLimitError extends BlockHeaderError
  case object HeaderNumberError extends BlockHeaderError
  case object HeaderPoWError extends BlockHeaderError
}

sealed trait BlockHeaderValid
case object BlockHeaderValid extends BlockHeaderValid<|MERGE_RESOLUTION|>--- conflicted
+++ resolved
@@ -7,15 +7,10 @@
 import io.iohk.ethereum.utils.{BlockchainConfig, DaoForkConfig}
 
 trait BlockHeaderValidator {
-<<<<<<< HEAD
-  def validate(blockHeader: BlockHeader, getBlockHeaderByHash: ByteString => Option[BlockHeader]): Either[BlockHeaderError, BlockHeader]
-
-  def validate(blockHeader: BlockHeader, blockchain: Blockchain): Either[BlockHeaderError, BlockHeader] =
+  def validate(blockHeader: BlockHeader, getBlockHeaderByHash: ByteString => Option[BlockHeader]): Either[BlockHeaderError, BlockHeaderValid]
+
+  def validate(blockHeader: BlockHeader, blockchain: Blockchain): Either[BlockHeaderError, BlockHeaderValid] =
     validate(blockHeader, blockchain.getBlockHeaderByHash _)
-=======
-  def validate(blockHeader: BlockHeader, blockchain: Blockchain): Either[BlockHeaderError, BlockHeaderValid]
-  def validatePreImport(blockHeader: BlockHeader, blockchain: Blockchain): Either[BlockHeaderError, BlockHeaderValid]
->>>>>>> 2536af2b
 }
 
 object BlockHeaderValidatorImpl {
@@ -70,27 +65,13 @@
     * @param blockHeader BlockHeader to validate.
     * @param getBlockHeaderByHash function to obtain the parent header.
     */
-<<<<<<< HEAD
-  def validate(blockHeader: BlockHeader, getBlockHeaderByHash: ByteString => Option[BlockHeader]): Either[BlockHeaderError, BlockHeader] = {
-=======
-  def validate(blockHeader: BlockHeader, blockchain: Blockchain): Either[BlockHeaderError, BlockHeaderValid] = {
->>>>>>> 2536af2b
+  def validate(blockHeader: BlockHeader, getBlockHeaderByHash: ByteString => Option[BlockHeader]): Either[BlockHeaderError, BlockHeaderValid] = {
     for {
       blockHeaderParent <- getBlockHeaderByHash(blockHeader.parentHash).map(Right(_)).getOrElse(Left(HeaderParentNotFoundError))
       _ <- validate(blockHeader, blockHeaderParent)
     } yield BlockHeaderValid
   }
 
-<<<<<<< HEAD
-=======
-  /** TODO: implement EC-319
-    * should consist of validating PoW and that difficulty is in a certain range (parent unknown)
-    */
-  def validatePreImport(blockHeader: BlockHeader, blockchain: Blockchain): Either[BlockHeaderError, BlockHeaderValid] = {
-    Right(BlockHeaderValid)
-  }
-
->>>>>>> 2536af2b
   /**
     * Validates [[io.iohk.ethereum.domain.BlockHeader.extraData]] length
     * based on validations stated in section 4.4.4 of http://paper.gavwood.com/
