package io.iohk.ethereum.utils

import java.net.InetSocketAddress

import akka.util.ByteString
import com.typesafe.config.{ConfigFactory, Config => TypesafeConfig}
import io.iohk.ethereum.db.dataSource.LevelDbConfig
import io.iohk.ethereum.db.storage.pruning.{ArchivePruning, BasicPruning, PruningMode}
import io.iohk.ethereum.domain.{Address, UInt256}
import io.iohk.ethereum.jsonrpc.JsonRpcController.JsonRpcConfig
import io.iohk.ethereum.jsonrpc.server.JsonRpcServer.JsonRpcServerConfig
import io.iohk.ethereum.network.PeerManagerActor.{FastSyncHostConfiguration, PeerConfiguration}
import io.iohk.ethereum.network.rlpx.RLPxConnectionHandler.RLPxConfiguration
import io.iohk.ethereum.utils.NumericUtils._
import org.spongycastle.util.encoders.Hex

import scala.concurrent.duration._
import scala.util.Try

object Config {

  val config = ConfigFactory.load().getConfig("mantis")

  val clientId: String = config.getString("client-id")

  val clientVersion: String = config.getString("client-version")

  val nodeKeyFile: String = config.getString("node-key-file")

  val keyStoreDir: String = config.getString("keystore-dir")

  val shutdownTimeout: Duration = config.getDuration("shutdown-timeout").toMillis.millis

  val secureRandomAlgo: Option[String] =
    if(config.hasPath("secure-random-algo")) Some(config.getString("secure-random-algo"))
    else None

  object Network {
    private val networkConfig = config.getConfig("network")

    val protocolVersion = networkConfig.getInt("protocol-version")

    object Server {
      private val serverConfig = networkConfig.getConfig("server-address")

      val interface: String = serverConfig.getString("interface")
      val port: Int = serverConfig.getInt("port")
      val listenAddress = new InetSocketAddress(interface, port)
    }

    val peer = new PeerConfiguration {
      private val peerConfig = networkConfig.getConfig("peer")

      val connectRetryDelay: FiniteDuration = peerConfig.getDuration("connect-retry-delay").toMillis.millis
      val connectMaxRetries: Int = peerConfig.getInt("connect-max-retries")
      val disconnectPoisonPillTimeout: FiniteDuration = peerConfig.getDuration("disconnect-poison-pill-timeout").toMillis.millis
      val waitForHelloTimeout: FiniteDuration = peerConfig.getDuration("wait-for-hello-timeout").toMillis.millis
      val waitForStatusTimeout: FiniteDuration = peerConfig.getDuration("wait-for-status-timeout").toMillis.millis
      val waitForChainCheckTimeout: FiniteDuration = peerConfig.getDuration("wait-for-chain-check-timeout").toMillis.millis
      val maxPeers: Int = peerConfig.getInt("max-peers")
      val maxIncomingPeers: Int = peerConfig.getInt("max-incoming-peers")
      val networkId: Int = peerConfig.getInt("network-id")

      val rlpxConfiguration = new RLPxConfiguration {
        val waitForHandshakeTimeout: FiniteDuration = peerConfig.getDuration("wait-for-handshake-timeout").toMillis.millis
        val waitForTcpAckTimeout: FiniteDuration = peerConfig.getDuration("wait-for-tcp-ack-timeout").toMillis.millis
      }

      val fastSyncHostConfiguration = new FastSyncHostConfiguration {
        val maxBlocksHeadersPerMessage: Int = peerConfig.getInt("max-blocks-headers-per-message")
        val maxBlocksBodiesPerMessage: Int = peerConfig.getInt("max-blocks-bodies-per-message")
        val maxReceiptsPerMessage: Int = peerConfig.getInt("max-receipts-per-message")
        val maxMptComponentsPerMessage: Int = peerConfig.getInt("max-mpt-components-per-message")
      }
      override val updateNodesInitialDelay: FiniteDuration = peerConfig.getDuration("update-nodes-initial-delay").toMillis.millis
      override val updateNodesInterval: FiniteDuration = peerConfig.getDuration("update-nodes-interval").toMillis.millis
    }

    object Rpc extends JsonRpcServerConfig with JsonRpcConfig {
      private val rpcConfig = networkConfig.getConfig("rpc")

      val mode = rpcConfig.getString("mode")

      val enabled = rpcConfig.getBoolean("enabled")
      val interface = rpcConfig.getString("interface")
      val port = rpcConfig.getInt("port")

      val apis = {
        val providedApis = rpcConfig.getString("apis").split(",").map(_.trim.toLowerCase)
        val invalidApis = providedApis.diff(List("web3", "eth", "net", "personal"))
        require(invalidApis.isEmpty, s"Invalid RPC APIs specified: ${invalidApis.mkString(",")}")
        providedApis
      }

      val certificateKeyStorePath: Option[String] = Try(rpcConfig.getString("certificate-keystore-path")).toOption
      val certificatePasswordFile: Option[String] = Try(rpcConfig.getString("certificate-password-file")).toOption

    }

  }

  trait SyncConfig {
    val doFastSync: Boolean

    val peersScanInterval: FiniteDuration
    val blacklistDuration: FiniteDuration
    val startRetryInterval: FiniteDuration
    val syncRetryInterval: FiniteDuration
    val peerResponseTimeout: FiniteDuration
    val printStatusInterval: FiniteDuration

    val maxConcurrentRequests: Int
    val blockHeadersPerRequest: Int
    val blockBodiesPerRequest: Int
    val receiptsPerRequest: Int
    val nodesPerRequest: Int
    val minPeersToChooseTargetBlock: Int
    val targetBlockOffset: Int
    val persistStateSnapshotInterval: FiniteDuration

    val checkForNewBlockInterval: FiniteDuration
    val branchResolutionBatchSize: Int
    val blockChainOnlyPeersPoolSize: Int
    val branchResolutionMaxRequests: Int
    val fastSyncThrottle: FiniteDuration
  }

  object SyncConfig {
    def apply(etcClientConfig: TypesafeConfig): SyncConfig = {
      val syncConfig = etcClientConfig.getConfig("sync")
      new SyncConfig {
        val doFastSync: Boolean = syncConfig.getBoolean("do-fast-sync")

        val peersScanInterval: FiniteDuration = syncConfig.getDuration("peers-scan-interval").toMillis.millis
        val blacklistDuration: FiniteDuration = syncConfig.getDuration("blacklist-duration").toMillis.millis
        val startRetryInterval: FiniteDuration = syncConfig.getDuration("start-retry-interval").toMillis.millis
        val syncRetryInterval: FiniteDuration = syncConfig.getDuration("sync-retry-interval").toMillis.millis
        val peerResponseTimeout: FiniteDuration = syncConfig.getDuration("peer-response-timeout").toMillis.millis
        val printStatusInterval: FiniteDuration = syncConfig.getDuration("print-status-interval").toMillis.millis

        val maxConcurrentRequests: Int = syncConfig.getInt("max-concurrent-requests")
        val blockHeadersPerRequest: Int = syncConfig.getInt("block-headers-per-request")
        val blockBodiesPerRequest: Int = syncConfig.getInt("block-bodies-per-request")
        val receiptsPerRequest: Int = syncConfig.getInt("receipts-per-request")
        val nodesPerRequest: Int = syncConfig.getInt("nodes-per-request")
        val minPeersToChooseTargetBlock: Int = syncConfig.getInt("min-peers-to-choose-target-block")
        val targetBlockOffset: Int = syncConfig.getInt("target-block-offset")
        val persistStateSnapshotInterval: FiniteDuration =
          syncConfig.getDuration("persist-state-snapshot-interval").toMillis.millis

        val checkForNewBlockInterval: FiniteDuration = syncConfig.getDuration("check-for-new-block-interval").toMillis.millis
        val branchResolutionBatchSize: Int = syncConfig.getInt("branch-resolution-batch-size")
        val blockChainOnlyPeersPoolSize: Int = syncConfig.getInt("fastsync-block-chain-only-peers-pool")
        val branchResolutionMaxRequests: Int = syncConfig.getInt("branch-resolution-max-requests")
        val fastSyncThrottle: FiniteDuration = syncConfig.getDuration("fastsync-throttle").toMillis.millis
      }
    }
  }

  trait DbConfig {
    val batchSize: Int
  }

  object Db extends DbConfig {

    private val dbConfig = config.getConfig("db")
    private val iodbConfig = dbConfig.getConfig("iodb")
    private val levelDbConfig = dbConfig.getConfig("leveldb")

    val batchSize = dbConfig.getInt("batch-size")

    object Iodb  {
      val path: String = iodbConfig.getString("path")
    }

    object LevelDb extends LevelDbConfig {
      override val createIfMissing: Boolean = levelDbConfig.getBoolean("create-if-missing")
      override val paranoidChecks: Boolean = levelDbConfig.getBoolean("paranoid-checks")
      override val verifyChecksums: Boolean = levelDbConfig.getBoolean("verify-checksums")
      override val path: String = levelDbConfig.getString("path")
    }

  }

}

trait FilterConfig {
  val filterTimeout: FiniteDuration
  val filterManagerQueryTimeout: FiniteDuration
}

object FilterConfig {
  def apply(etcClientConfig: TypesafeConfig): FilterConfig = {
    val filterConfig = etcClientConfig.getConfig("filter")

    new FilterConfig {
      val filterTimeout: FiniteDuration = filterConfig.getDuration("filter-timeout").toMillis.millis
      val filterManagerQueryTimeout: FiniteDuration = filterConfig.getDuration("filter-manager-query-timeout").toMillis.millis
    }
  }
}

trait TxPoolConfig {
  val txPoolSize: Int
  val pendingTxManagerQueryTimeout: FiniteDuration
}

object TxPoolConfig {
  def apply(etcClientConfig: com.typesafe.config.Config): TxPoolConfig = {
    val txPoolConfig = etcClientConfig.getConfig("txPool")

    new TxPoolConfig {
      val txPoolSize: Int = txPoolConfig.getInt("tx-pool-size")
      val pendingTxManagerQueryTimeout: FiniteDuration = txPoolConfig.getDuration("pending-tx-manager-query-timeout").toMillis.millis
    }
  }
}

trait MiningConfig {
  val ommersPoolSize: Int
  val blockCacheSize: Int
  val coinbase: Address
  val activeTimeout: FiniteDuration
  val ommerPoolQueryTimeout: FiniteDuration
}

object MiningConfig {
  def apply(etcClientConfig: TypesafeConfig): MiningConfig = {
    val miningConfig = etcClientConfig.getConfig("mining")

    new MiningConfig {
      val coinbase: Address = Address(miningConfig.getString("coinbase"))
      val blockCacheSize: Int = miningConfig.getInt("block-cashe-size")
      val ommersPoolSize: Int = miningConfig.getInt("ommers-pool-size")
      val activeTimeout: FiniteDuration = miningConfig.getDuration("active-timeout").toMillis.millis
      val ommerPoolQueryTimeout: FiniteDuration = miningConfig.getDuration("ommer-pool-query-timeout").toMillis.millis
    }
  }
}

trait BlockchainConfig {
  val frontierBlockNumber: BigInt
  val homesteadBlockNumber: BigInt
  val eip150BlockNumber: BigInt
  val eip155BlockNumber: BigInt
  val eip160BlockNumber: BigInt
<<<<<<< HEAD
  val maxCodeSize: Option[BigInt]
=======
  val eip106BlockNumber: BigInt
>>>>>>> e8fcd098
  val difficultyBombPauseBlockNumber: BigInt
  val difficultyBombContinueBlockNumber: BigInt

  val customGenesisFileOpt: Option[String]

  val daoForkBlockNumber: BigInt
  val daoForkBlockHash: ByteString
  val accountStartNonce: UInt256

  val chainId: Byte

  val monetaryPolicyConfig: MonetaryPolicyConfig
}

object BlockchainConfig {
  def apply(etcClientConfig: TypesafeConfig): BlockchainConfig = {
    val blockchainConfig = etcClientConfig.getConfig("blockchain")

    new BlockchainConfig {
      override val frontierBlockNumber: BigInt = BigInt(blockchainConfig.getString("frontier-block-number"))
      override val homesteadBlockNumber: BigInt = BigInt(blockchainConfig.getString("homestead-block-number"))
      override val eip150BlockNumber: BigInt = BigInt(blockchainConfig.getString("eip150-block-number"))
      override val eip155BlockNumber: BigInt = BigInt(blockchainConfig.getString("eip155-block-number"))
      override val eip160BlockNumber: BigInt = BigInt(blockchainConfig.getString("eip160-block-number"))
      override val maxCodeSize: Option[BigInt] = Try(BigInt(blockchainConfig.getString("max-code-size"))).toOption
      override val difficultyBombPauseBlockNumber: BigInt = BigInt(blockchainConfig.getString("difficulty-bomb-pause-block-number"))
      override val difficultyBombContinueBlockNumber: BigInt = BigInt(blockchainConfig.getString("difficulty-bomb-continue-block-number"))

      override val customGenesisFileOpt: Option[String] = Try(blockchainConfig.getString("custom-genesis-file")).toOption

      override val daoForkBlockNumber: BigInt = BigInt(blockchainConfig.getString("dao-fork-block-number"))
      override val daoForkBlockHash: ByteString = ByteString(Hex.decode(blockchainConfig.getString("dao-fork-block-hash")))
      override val accountStartNonce: UInt256 = UInt256(BigInt(blockchainConfig.getString("account-start-nonce")))

      override val chainId: Byte = {
        val s = blockchainConfig.getString("chain-id")
        val n = parseHexOrDecNumber(s)
        require(n >= 0 && n <= 127, "chain-id must be a number in range [0, 127]")
        n.toByte
      }

      override val monetaryPolicyConfig = MonetaryPolicyConfig(blockchainConfig.getConfig("monetary-policy"))

      override val eip106BlockNumber: BigInt = BigInt(blockchainConfig.getString("eip106-block-number"))
    }
  }
}

case class MonetaryPolicyConfig(
  eraDuration: Int,
  rewardRedutionRate: Double,
  firstEraBlockReward: BigInt
) {
  require(rewardRedutionRate >= 0.0 && rewardRedutionRate <= 1.0,
    "reward-reduction-rate should be a value in range [0.0, 1.0]")
}

object MonetaryPolicyConfig {
  def apply(mpConfig: TypesafeConfig): MonetaryPolicyConfig = {
    MonetaryPolicyConfig(
      mpConfig.getInt("era-duration"),
      mpConfig.getDouble("reward-reduction-rate"),
      BigInt(mpConfig.getString("first-era-block-reward"))
    )
  }
}

trait PruningConfig {
  val mode: PruningMode
}

object PruningConfig {
  def apply(etcClientConfig: com.typesafe.config.Config): PruningConfig = {
    val pruningConfig = etcClientConfig.getConfig("pruning")

    val pruningMode: PruningMode = pruningConfig.getString("mode") match {
      case "basic" => BasicPruning(pruningConfig.getInt("history"))
      case "archive" => ArchivePruning
    }

    new PruningConfig {
      override val mode: PruningMode = pruningMode
    }
  }
}<|MERGE_RESOLUTION|>--- conflicted
+++ resolved
@@ -244,11 +244,8 @@
   val eip150BlockNumber: BigInt
   val eip155BlockNumber: BigInt
   val eip160BlockNumber: BigInt
-<<<<<<< HEAD
+  val eip106BlockNumber: BigInt
   val maxCodeSize: Option[BigInt]
-=======
-  val eip106BlockNumber: BigInt
->>>>>>> e8fcd098
   val difficultyBombPauseBlockNumber: BigInt
   val difficultyBombContinueBlockNumber: BigInt
 
