--- conflicted
+++ resolved
@@ -30,10 +30,8 @@
 
     val transactionMappingStorage: TransactionMappingStorage
 
-<<<<<<< HEAD
+    val knownNodesStorage: KnownNodesStorage
+
     val pruningMode: PruningMode
-=======
-    val knownNodesStorage: KnownNodesStorage
->>>>>>> 454931d5
   }
 }