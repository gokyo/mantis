--- conflicted
+++ resolved
@@ -17,14 +17,13 @@
   *   Key: hash of the RLP encoded node
   *   Value: the RLP encoded node
   */
-<<<<<<< HEAD
 class NodeStorage(val dataSource: DataSource) extends KeyValueStorage[NodeHash, NodeEncoded, NodeStorage] with NodesStorage {
-=======
-class NodeStorage(val dataSource: DataSource) {
->>>>>>> b4b62a1c
 
   val namespace: IndexedSeq[Byte] = Namespaces.NodeNamespace
   private val specialNameSpace = namespace.head
+  def keySerializer: NodeHash => IndexedSeq[Byte] = _.toIndexedSeq
+  def valueSerializer: NodeEncoded => IndexedSeq[Byte] = _.toIndexedSeq
+  def valueDeserializer: IndexedSeq[Byte] => NodeEncoded = _.toArray
 
   def specialSerializer(nodeHash: NodeHash): Array[Byte] = {
     (specialNameSpace +: nodeHash).toArray
