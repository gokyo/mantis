--- conflicted
+++ resolved
@@ -10,32 +10,11 @@
     * @return key values paris from this storage
     */
   def getAll(namespace: Namespace): Seq[(IndexedSeq[Byte], IndexedSeq[Byte])] = synchronized {
-<<<<<<< HEAD
-    storage.toSeq.map{case (key, value) => (key.array().drop(namespace.length).toIndexedSeq, value.toIndexedSeq)}
-  }
-
-  override def get(namespace: Namespace, key: Key): Option[Value] = synchronized {
-    storage.get(ByteBuffer.wrap((namespace ++ key).toArray)).map(_.toIndexedSeq)
-  }
-
-  override def update(namespace: Namespace, toRemove: Seq[Key], toUpsert: Seq[(Key, Value)]): DataSource = synchronized {
-    val afterRemoval = toRemove.foldLeft(storage)((storage, key) => storage - ByteBuffer.wrap((namespace ++ key).toArray))
-    val afterUpdate = toUpsert.foldLeft(afterRemoval)((storage, toUpdate) =>
-      storage + (ByteBuffer.wrap((namespace ++ toUpdate._1).toArray) -> toUpdate._2.toArray))
-    storage = afterUpdate
-    this
-  }
-
-  override def clear: DataSource = synchronized {
-    storage = Map()
-    this
-=======
     storage.toSeq.map { case (key, value) => (key.array().drop(namespace.length).toIndexedSeq, value.toIndexedSeq) }
   }
 
   override def get(namespace: Namespace, key: Key): Option[Value] = {
     storage.get(ByteBuffer.wrap((namespace ++ key).toArray)).map(_.toIndexedSeq)
->>>>>>> 6691f666
   }
 
   override def getOptimized(key: Array[Byte]): Option[Array[Byte]] = storage.get(ByteBuffer.wrap(key))
@@ -49,9 +28,6 @@
     }
   }
 
-<<<<<<< HEAD
-  override def updateOptimized(toRemove: Seq[Array[Byte]], toUpsert: Seq[(Array[Byte], Array[Byte])]): DataSource = synchronized {
-=======
   private def update(namespace: Namespace, toRemove: Seq[Key], toUpsert: Seq[(Key, Value)]): Unit = synchronized {
     val afterRemoval =
       toRemove.foldLeft(storage)((storage, key) => storage - ByteBuffer.wrap((namespace ++ key).toArray))
@@ -62,7 +38,6 @@
   }
 
   private def updateOptimized(toRemove: Seq[Array[Byte]], toUpsert: Seq[(Array[Byte], Array[Byte])]): Unit = synchronized {
->>>>>>> 6691f666
     val afterRemoval = toRemove.foldLeft(storage)((storage, key) => storage - ByteBuffer.wrap(key))
     val afterUpdate = toUpsert.foldLeft(afterRemoval)((storage, toUpdate) =>
       storage + (ByteBuffer.wrap(toUpdate._1) -> toUpdate._2))
