--- conflicted
+++ resolved
@@ -23,9 +23,5 @@
   * @param toUpsert which includes all the (key-value) pairs to be inserted into the DataSource.
   *                 If a key is already in the DataSource its value will be updated.
   */
-<<<<<<< HEAD
-case class DataSourceUpdateOptimized(namespace: Namespace, toRemove: Seq[Array[Byte]], toUpsert: Seq[(Array[Byte], Array[Byte])]) extends DataUpdate
-=======
-case class DataSourceUpdateOptimized(toRemove: Seq[Array[Byte]], toUpsert: Seq[(Array[Byte], Array[Byte])])
-    extends DataUpdate
->>>>>>> 8c4496b2
+case class DataSourceUpdateOptimized(namespace: Namespace, toRemove: Seq[Array[Byte]], toUpsert: Seq[(Array[Byte], Array[Byte])])
+    extends DataUpdate