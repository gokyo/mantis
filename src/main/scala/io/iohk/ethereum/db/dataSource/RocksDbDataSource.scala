--- conflicted
+++ resolved
@@ -208,10 +208,7 @@
     */
   private val dbLock = new ReentrantReadWriteLock()
 
-<<<<<<< HEAD
-=======
   // scalastyle:off method.length
->>>>>>> 70c8dc50
   private def createDB(
       rocksDbConfig: RocksDbConfig,
       namespaces: Seq[Namespace]
