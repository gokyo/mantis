package io.iohk.ethereum.faucet.jsonrpc

import akka.actor.ActorSystem
import akka.pattern.RetrySupport
import akka.util.Timeout
import io.iohk.ethereum.faucet.FaucetHandler.{FaucetHandlerMsg, FaucetHandlerResponse}
import io.iohk.ethereum.faucet.jsonrpc.FaucetDomain.{SendFundsRequest, SendFundsResponse, StatusRequest, StatusResponse}
import io.iohk.ethereum.faucet.{FaucetConfig, FaucetConfigBuilder}
import io.iohk.ethereum.jsonrpc.AkkaTaskOps._
import io.iohk.ethereum.jsonrpc.{JsonRpcError, ServiceResponse}
import io.iohk.ethereum.utils.Logger

class FaucetRpcService(config: FaucetConfig)(implicit system: ActorSystem)
    extends FaucetConfigBuilder
    with RetrySupport
    with FaucetHandlerSelector
    with Logger {

  implicit lazy val actorTimeout: Timeout = Timeout(config.responseTimeout)

  def sendFunds(sendFundsRequest: SendFundsRequest): ServiceResponse[SendFundsResponse] =
<<<<<<< HEAD
    selectFaucetHandler().flatMap(handler =>
      handler
        .askFor[Any](FaucetHandlerMsg.SendFunds(sendFundsRequest.address))
        .map(handleSendFundsResponse orElse handleErrors)
    )
=======
    faucetHandler()
      .flatMap(handler =>
        handler
          .askFor[Any](FaucetHandlerMsg.SendFunds(sendFundsRequest.address))
          .map(handleSendFundsResponse orElse handleErrors)
      )
      .onErrorRecover(handleErrors)
>>>>>>> a8d5b001

  def status(statusRequest: StatusRequest): ServiceResponse[StatusResponse] =
    selectFaucetHandler()
      .flatMap(handler => handler.askFor[Any](FaucetHandlerMsg.Status))
      .map(handleStatusResponse orElse handleErrors)
      .onErrorRecover(handleErrors)

  private def handleSendFundsResponse: PartialFunction[Any, Either[JsonRpcError, SendFundsResponse]] = {
    case FaucetHandlerResponse.TransactionSent(txHash) =>
      Right(SendFundsResponse(txHash))
  }

  private def handleStatusResponse: PartialFunction[Any, Either[JsonRpcError, StatusResponse]] = {
    case FaucetHandlerResponse.StatusResponse(status) =>
      Right(StatusResponse(status))
  }

  private def handleErrors[T]: PartialFunction[Any, Either[JsonRpcError, T]] = {
    case FaucetHandlerResponse.FaucetIsUnavailable =>
      Left(JsonRpcError.LogicError("Faucet is unavailable: Please try again in a few more seconds"))
    case FaucetHandlerResponse.WalletRpcClientError(error) =>
      Left(JsonRpcError.LogicError(s"Faucet error: $error"))
    case other =>
      log.error(s"process failure: $other")
      Left(JsonRpcError.InternalError)
  }

}<|MERGE_RESOLUTION|>--- conflicted
+++ resolved
@@ -19,21 +19,13 @@
   implicit lazy val actorTimeout: Timeout = Timeout(config.responseTimeout)
 
   def sendFunds(sendFundsRequest: SendFundsRequest): ServiceResponse[SendFundsResponse] =
-<<<<<<< HEAD
-    selectFaucetHandler().flatMap(handler =>
-      handler
-        .askFor[Any](FaucetHandlerMsg.SendFunds(sendFundsRequest.address))
-        .map(handleSendFundsResponse orElse handleErrors)
-    )
-=======
-    faucetHandler()
+    selectFaucetHandler()
       .flatMap(handler =>
         handler
           .askFor[Any](FaucetHandlerMsg.SendFunds(sendFundsRequest.address))
           .map(handleSendFundsResponse orElse handleErrors)
       )
       .onErrorRecover(handleErrors)
->>>>>>> a8d5b001
 
   def status(statusRequest: StatusRequest): ServiceResponse[StatusResponse] =
     selectFaucetHandler()
