--- conflicted
+++ resolved
@@ -1,21 +1,14 @@
 package io.iohk.ethereum.network
 
 import java.net.{InetSocketAddress, URI}
-import java.util.UUID
 
 import scala.concurrent.ExecutionContext.Implicits.global
 import scala.concurrent.duration._
-
 import akka.actor.SupervisorStrategy.Stop
 import akka.actor._
 import akka.agent.Agent
-<<<<<<< HEAD
 import akka.util.ByteString
-import io.iohk.ethereum.network.rlpx.RLPxConnectionHandler
-import io.iohk.ethereum.utils.NodeStatus
-=======
 import io.iohk.ethereum.utils.{Config, NodeStatus}
->>>>>>> 9aa94211
 
 class PeerManagerActor(
     nodeStatusHolder: Agent[NodeStatus],
@@ -52,17 +45,6 @@
     case Terminated(ref) =>
       peers -= ref.path.name
 
-<<<<<<< HEAD
-    case StartFastDownload(uri,targetHash) =>
-      peers.get(keyForURI(uri)).foreach { p => p.ref ! PeerActor.StartFastSync(targetHash)}
-  }
-
-  def createPeer(addr: InetSocketAddress): Peer = {
-    val id = addr.toString.filterNot(_ == '/')
-    //todo temporal fix, fix this in a way that makes sense
-    val ref = context.actorOf(PeerActor.props(nodeStatusHolder, _.actorOf(RLPxConnectionHandler.props(nodeStatusHolder().key),
-      s"rlpx-connection-${UUID.randomUUID().toString}")), id)
-=======
     case ScanBootstrapNodes =>
       val peerAddresses = peers.values.map(_.remoteAddress).toSet
       val nodesToConnect = bootstrapNodes
@@ -73,20 +55,20 @@
         log.info("Trying to connect to {} bootstrap nodes", nodesToConnect.size)
         nodesToConnect.foreach(self ! ConnectToPeer(_))
       }
+    case StartFastDownload(uri, targetHash) =>
+      peers.find { case (_, Peer(remoteAddress, _)) => remoteAddress.getHostString == uri.getHost && remoteAddress.getPort == uri.getPort }
+        .map(_._2)
+        .foreach { p => p.ref ! PeerActor.StartFastSync(targetHash) }
   }
 
   def createPeer(addr: InetSocketAddress): Peer = {
     val ref = peerFactory(context, addr)
->>>>>>> 9aa94211
     context watch ref
     val peer = Peer(addr, ref)
     peers += peer.id -> peer
     peer
   }
 
-  private def keyForURI(uri: URI): String = {
-    new InetSocketAddress(uri.getHost, uri.getPort).toString.filterNot(_ == '/')
-  }
 }
 
 object PeerManagerActor {
@@ -102,16 +84,12 @@
 
   case class ConnectToPeer(uri: URI)
 
-<<<<<<< HEAD
   case class StartFastDownload(uri: URI, targetBlockHash: ByteString)
 
-  case class Peer(id: String, remoteAddress: InetSocketAddress, ref: ActorRef)
-=======
   case class Peer(remoteAddress: InetSocketAddress, ref: ActorRef) {
     def id: String = ref.path.name
   }
 
->>>>>>> 9aa94211
   case class PeerCreated(peer: Peer)
 
   case object GetPeers
