package io.iohk.ethereum.network

import java.net.{InetSocketAddress, URI}
import java.util.UUID

import org.spongycastle.crypto.AsymmetricCipherKeyPair

import scala.concurrent.duration._
import akka.actor._
import akka.agent.Agent
import akka.util.ByteString
import io.iohk.ethereum.db.dataSource.EphemDataSource
import io.iohk.ethereum.db.storage._
import io.iohk.ethereum.domain.Blockchain
import io.iohk.ethereum.network.PeerActor.Status._
import io.iohk.ethereum.network.p2p._
import io.iohk.ethereum.network.p2p.messages.{CommonMessages => msg}
import io.iohk.ethereum.network.p2p.messages.PV62.{BlockHeaders, GetBlockHeaders}
import io.iohk.ethereum.network.p2p.messages.WireProtocol._
import io.iohk.ethereum.network.p2p.validators.ForkValidator
import io.iohk.ethereum.network.rlpx.RLPxConnectionHandler
import io.iohk.ethereum.rlp.RLPEncoder
import io.iohk.ethereum.utils.{Config, NodeStatus, ServerStatus}

/**
  * Peer actor is responsible for initiating and handling high-level connection with peer.
  * It creates child RLPxConnectionActor for handling underlying RLPx communication.
  * Once RLPx connection is established it proceeds with protocol handshake (i.e `Hello`
  * and `Status` exchange).
  * Once that's done it can send/receive messages with peer (HandshakedHandler.receive).
  */
class PeerActor(
    nodeStatusHolder: Agent[NodeStatus],
    rlpxConnectionFactory: ActorContext => ActorRef)
  extends Actor with ActorLogging {

  import PeerActor._
  import Config.Network.Peer._
  import Config.Blockchain._
  import context.{dispatcher, system}

  val P2pVersion = 4

  val peerId = self.path.name

  val daoForkValidator = ForkValidator(daoForkBlockNumber, daoForkBlockHash)

  private var messageSubscribers: Seq[Subscriber] = Nil

  override def receive: Receive = waitingForInitialCommand

  def waitingForInitialCommand: Receive = handleSubscriptions orElse {
    case HandleConnection(connection, remoteAddress) =>
      val rlpxConnection = createRlpxConnection(remoteAddress, None)
      rlpxConnection.ref ! RLPxConnectionHandler.HandleConnection(connection)
      context become waitingForConnectionResult(rlpxConnection)

    case ConnectTo(uri) =>
      val rlpxConnection = createRlpxConnection(new InetSocketAddress(uri.getHost, uri.getPort), Some(uri))
      rlpxConnection.ref ! RLPxConnectionHandler.ConnectTo(uri)
      context become waitingForConnectionResult(rlpxConnection)

    case GetStatus => sender() ! StatusResponse(Idle)
  }

  def createRlpxConnection(remoteAddress: InetSocketAddress, uriOpt: Option[URI]): RLPxConnection = {
    val ref = rlpxConnectionFactory(context)
    context watch ref
    RLPxConnection(ref, remoteAddress, uriOpt)
  }

  def waitingForConnectionResult(rlpxConnection: RLPxConnection, noRetries: Int = 0): Receive =
    handleSubscriptions orElse handleTerminated(rlpxConnection) orElse {
    case RLPxConnectionHandler.ConnectionEstablished =>
      log.info("RLPx connection established, sending Hello")
      rlpxConnection.sendMessage(createHelloMsg())
      val timeout = system.scheduler.scheduleOnce(3.seconds, self, ProtocolHandshakeTimeout)
      context become waitingForHello(rlpxConnection, timeout)

    case RLPxConnectionHandler.ConnectionFailed =>
      log.info("Failed to establish RLPx connection")
      rlpxConnection.uriOpt match {
        case Some(uri) if noRetries < connectMaxRetries =>
          context unwatch rlpxConnection.ref
          scheduleConnectRetry(uri, noRetries)
        case Some(uri) =>
          log.info("No more reconnect attempts left, removing peer")
          context stop self
        case None =>
          log.info("Connection was initiated by remote peer, not attempting to reconnect")
          context stop self
      }

    case GetStatus => sender() ! StatusResponse(Connecting)
  }

  private def createHelloMsg(): Hello = {
    val nodeStatus = nodeStatusHolder()
    val listenPort = nodeStatus.serverStatus match {
      case ServerStatus.Listening(address) => address.getPort
      case ServerStatus.NotListening => 0
    }
    Hello(
      p2pVersion = P2pVersion,
      clientId = Config.clientId,
      capabilities = Seq(Capability("eth", Message.PV63.toByte)),
      listenPort = listenPort,
      nodeId = ByteString(nodeStatus.nodeId))
  }

  private def scheduleConnectRetry(uri: URI, noRetries: Int): Unit = {
    log.info("Scheduling connection retry in {}", connectRetryDelay)
    system.scheduler.scheduleOnce(connectRetryDelay, self, RetryConnectionTimeout)
    context become {
      case RetryConnectionTimeout => reconnect(uri, noRetries + 1)
      case GetStatus => sender() ! StatusResponse(Connecting)
    }
  }

  def waitingForHello(rlpxConnection: RLPxConnection, timeout: Cancellable): Receive =
    handleSubscriptions orElse handleTerminated(rlpxConnection) orElse
    handleDisconnectMsg orElse {
    case RLPxConnectionHandler.MessageReceived(hello: Hello) =>
      log.info("Protocol handshake finished with peer ({})", hello)
      timeout.cancel()
      if (hello.capabilities.contains(Capability("eth", Message.PV63.toByte))) {
        rlpxConnection.sendMessage(createStatusMsg())
        val statusTimeout = system.scheduler.scheduleOnce(waitForStatusTimeout, self, StatusReceiveTimeout)
        context become waitingForNodeStatus(rlpxConnection, statusTimeout)
      } else {
        log.info("Connected peer does not support eth {} protocol. Disconnecting.", Message.PV63.toByte)
        disconnectFromPeer(rlpxConnection, Disconnect.Reasons.IncompatibleP2pProtocolVersion)
      }

    case ProtocolHandshakeTimeout =>
      log.warning("Timeout while waiting for Hello")
      disconnectFromPeer(rlpxConnection, Disconnect.Reasons.TimeoutOnReceivingAMessage)

    case GetStatus => sender() ! StatusResponse(Handshaking)
  }

  private def createStatusMsg(): msg.Status = {
    val nodeStatus = nodeStatusHolder()
    msg.Status(
      protocolVersion = Message.PV63,
      networkId = Config.Network.networkId,
      totalDifficulty = nodeStatus.blockchainStatus.totalDifficulty,
      bestHash = nodeStatus.blockchainStatus.bestHash,
      genesisHash = genesisHash)
  }

  def waitingForNodeStatus(rlpxConnection: RLPxConnection, timeout: Cancellable): Receive =
    handleSubscriptions orElse handleTerminated(rlpxConnection) orElse
    handleDisconnectMsg orElse handlePingMsg(rlpxConnection) orElse {
    case RLPxConnectionHandler.MessageReceived(status: msg.Status) =>
      timeout.cancel()
      log.info("Peer returned status ({})", status)
      rlpxConnection.sendMessage(GetBlockHeaders(Left(daoForkBlockNumber), maxHeaders = 1, skip = 0, reverse = false))
      val waitingForDaoTimeout = system.scheduler.scheduleOnce(waitForChainCheckTimeout, self, DaoHeaderReceiveTimeout)
      context become waitingForChainForkCheck(rlpxConnection, status, waitingForDaoTimeout)

    case StatusReceiveTimeout =>
      log.warning("Timeout while waiting status")
      disconnectFromPeer(rlpxConnection, Disconnect.Reasons.TimeoutOnReceivingAMessage)

    case GetStatus => sender() ! StatusResponse(Handshaking)
  }

  def waitingForChainForkCheck(rlpxConnection: RLPxConnection, remoteStatus: msg.Status, timeout: Cancellable): Receive =
    handleSubscriptions orElse handleTerminated(rlpxConnection) orElse
    handleDisconnectMsg orElse handlePingMsg(rlpxConnection) orElse handlePeerChainCheck(rlpxConnection) orElse{

    case RLPxConnectionHandler.MessageReceived(msg @ BlockHeaders(blockHeaders)) =>
      timeout.cancel()

      val daoBlockHeaderOpt = blockHeaders.find(_.number == daoForkBlockNumber)

      daoBlockHeaderOpt match {
        case Some(daoBlockHeader) if daoForkValidator.validate(msg).isEmpty =>
          log.info("Peer is running the ETC chain")
          context become new HandshakedHandler(rlpxConnection).receive

        case Some(_) if nodeStatusHolder().blockchainStatus.totalDifficulty < daoForkBlockTotalDifficulty =>
          log.info("Peer is not running the ETC fork, but we're not there yet. Keeping the connection until then.")
          context become new HandshakedHandler(rlpxConnection).receive

        case Some(_) =>
          log.info("Peer is not running the ETC fork, disconnecting")
          disconnectFromPeer(rlpxConnection, Disconnect.Reasons.UselessPeer)

        case None if remoteStatus.totalDifficulty < daoForkBlockTotalDifficulty =>
          log.info("Peer is not at ETC fork yet. Keeping the connection until then.")
          context become new HandshakedHandler(rlpxConnection).receive

        case None =>
          log.info("Peer did not respond with ETC fork block header")
          disconnectFromPeer(rlpxConnection, Disconnect.Reasons.UselessPeer)
      }

    case DaoHeaderReceiveTimeout => disconnectFromPeer(rlpxConnection, Disconnect.Reasons.TimeoutOnReceivingAMessage)

    case GetStatus => sender() ! StatusResponse(Handshaking)
  }

  private def disconnectFromPeer(rlpxConnection: RLPxConnection, reason: Int): Unit = {
    rlpxConnection.sendMessage(Disconnect(reason))
    system.scheduler.scheduleOnce(disconnectPoisonPillTimeout, self, PoisonPill)
    context unwatch rlpxConnection.ref
    context become disconnected
  }

  def disconnected: Receive = handleSubscriptions orElse {
    case GetStatus => sender() ! StatusResponse(Disconnected)
  }

  def handleTerminated(rlpxConnection: RLPxConnection): Receive = {
    case _: Terminated =>
      log.info("Connection closed unexpectedly")
      rlpxConnection.uriOpt match {
        case Some(uri) => reconnect(uri, noRetries = 0)
        case None => context stop self
      }
  }

  def reconnect(uri: URI, noRetries: Int): Unit = {
    log.info("Trying to reconnect")
    val address = new InetSocketAddress(uri.getHost, uri.getPort)
    val newConnection = createRlpxConnection(address, Some(uri))
    newConnection.ref ! RLPxConnectionHandler.ConnectTo(uri)
    context become waitingForConnectionResult(newConnection, noRetries)
  }

  def handlePingMsg(rlpxConnection: RLPxConnection): Receive = {
    case RLPxConnectionHandler.MessageReceived(ping: Ping) => rlpxConnection.sendMessage(Pong())
  }

  def handleDisconnectMsg : Receive = {
    case RLPxConnectionHandler.MessageReceived(d: Disconnect) =>
      log.info("Received {}. Closing connection", d)
      context stop self
  }

  def handleSubscriptions: Receive = {
    case Subscribe(messageCodes) =>
      val (senderSubscriptions, remainingSubscriptions) = messageSubscribers.partition(_.ref == sender())
      val allMessageCodes = senderSubscriptions.flatMap(_.messageCodes).toSet ++ messageCodes
      messageSubscribers = remainingSubscriptions :+ Subscriber(sender(), allMessageCodes)

    case Unsubscribe =>
      messageSubscribers = messageSubscribers.filterNot(_.ref == sender())
  }

  def handlePeerChainCheck(rlpxConnection: RLPxConnection): Receive = {
    case RLPxConnectionHandler.MessageReceived(message@GetBlockHeaders(Left(number), _, _, _)) if number == 1920000 =>
      log.info("Received message: {}", message)
      rlpxConnection.sendMessage(BlockHeaders(Seq())) //stub because we do not have this block yet
  }

  class HandshakedHandler(rlpxConnection: RLPxConnection) {

    def receive: Receive =
      handleSubscriptions orElse handleTerminated(rlpxConnection) orElse
        handlePeerChainCheck(rlpxConnection) orElse handlePingMsg(rlpxConnection) orElse {
      case RLPxConnectionHandler.MessageReceived(message) =>
        log.debug("Received message: {}", message)
        notifySubscribers(message)
        processMessage(message)

      case s: SendMessage[_] =>
        rlpxConnection.sendMessage(s.message)(s.enc)

      case GetStatus =>
        sender() ! StatusResponse(Handshaked)
<<<<<<< HEAD

      case StartFastSync(targetHash, blockchain, mptNodeStorage) =>
        val fastSyncActor = context.actorOf(FastSyncActor.props(self, blockchain, mptNodeStorage), UUID.randomUUID().toString)
        fastSyncActor ! FastSyncActor.StartSync(targetHash)
=======
>>>>>>> c11fafa1
    }

    def notifySubscribers(message: Message): Unit = {
      val subscribers = messageSubscribers.filter(_.messageCodes.contains(message.code))
      val toNotify = subscribers.map(_.ref).toSet
      toNotify.foreach { _ ! MessageReceived(message) }
    }

    def processMessage(message: Message): Unit = message match {
      case d: Disconnect =>
        log.info("Received {}. Closing connection", d)
        context stop self

      case msg @ BlockHeaders(blockHeaders) =>
        val daoBlockHeaderOpt = blockHeaders.find(_.number == daoForkBlockNumber)

        daoBlockHeaderOpt foreach { daoBlockHeader =>
          log.info("Reached the ETC fork block header")
          if (daoForkValidator.validate(msg).nonEmpty) {
            log.info("Peer is not running the ETC fork, disconnecting")
            disconnectFromPeer(rlpxConnection, Disconnect.Reasons.UselessPeer)
          }
        }

      case _ => // nothing
    }

  }

}

object PeerActor {
  def props(nodeStatusHolder: Agent[NodeStatus]): Props =
    Props(new PeerActor(nodeStatusHolder, rlpxConnectionFactory(nodeStatusHolder().key)))

  def rlpxConnectionFactory(nodeKey: AsymmetricCipherKeyPair): ActorContext => ActorRef = { ctx =>
    ctx.actorOf(RLPxConnectionHandler.props(nodeKey), "rlpx-connection")
  }

  case class RLPxConnection(ref: ActorRef, remoteAddress: InetSocketAddress, uriOpt: Option[URI]) {
    def sendMessage[M <: Message : RLPEncoder](message: M): Unit = {
      ref ! RLPxConnectionHandler.SendMessage(message)
    }
  }

  case class HandleConnection(connection: ActorRef, remoteAddress: InetSocketAddress)

  case class ConnectTo(uri: URI)

  case class SendMessage[M <: Message](message: M)(implicit val enc: RLPEncoder[M])

<<<<<<< HEAD
  case class StartFastSync(targetBlockHash: ByteString, blockchain: Blockchain, mptNodeStorage: MptNodeStorage)

=======
>>>>>>> c11fafa1
  private case object DaoHeaderReceiveTimeout

  private case object ProtocolHandshakeTimeout

  private case object StatusReceiveTimeout

  private case object RetryConnectionTimeout

  case object GetStatus
  case class StatusResponse(status: Status)

  sealed trait Status
  object Status {
    case object Idle extends Status
    case object Connecting extends Status
    case object Handshaking extends Status
    case object Handshaked extends Status
    case object Disconnected extends Status
  }

  case class Subscribe(messageCodes: Set[Int])
  case object Unsubscribe

  private case class Subscriber(ref: ActorRef, messageCodes: Set[Int])

  case class MessageReceived(message: Message)
}<|MERGE_RESOLUTION|>--- conflicted
+++ resolved
@@ -11,7 +11,6 @@
 import akka.util.ByteString
 import io.iohk.ethereum.db.dataSource.EphemDataSource
 import io.iohk.ethereum.db.storage._
-import io.iohk.ethereum.domain.Blockchain
 import io.iohk.ethereum.network.PeerActor.Status._
 import io.iohk.ethereum.network.p2p._
 import io.iohk.ethereum.network.p2p.messages.{CommonMessages => msg}
@@ -271,13 +270,6 @@
 
       case GetStatus =>
         sender() ! StatusResponse(Handshaked)
-<<<<<<< HEAD
-
-      case StartFastSync(targetHash, blockchain, mptNodeStorage) =>
-        val fastSyncActor = context.actorOf(FastSyncActor.props(self, blockchain, mptNodeStorage), UUID.randomUUID().toString)
-        fastSyncActor ! FastSyncActor.StartSync(targetHash)
-=======
->>>>>>> c11fafa1
     }
 
     def notifySubscribers(message: Message): Unit = {
@@ -329,11 +321,6 @@
 
   case class SendMessage[M <: Message](message: M)(implicit val enc: RLPEncoder[M])
 
-<<<<<<< HEAD
-  case class StartFastSync(targetBlockHash: ByteString, blockchain: Blockchain, mptNodeStorage: MptNodeStorage)
-
-=======
->>>>>>> c11fafa1
   private case object DaoHeaderReceiveTimeout
 
   private case object ProtocolHandshakeTimeout
