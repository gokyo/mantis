package io.iohk.ethereum.network

import java.net.{InetSocketAddress, URI}
import java.util.UUID

import akka.actor._
import akka.agent.Agent
import akka.util.ByteString
import io.iohk.ethereum.db.storage._
import io.iohk.ethereum.domain.BlockHeader
import io.iohk.ethereum.network.PeerActor.Status._
import io.iohk.ethereum.network.p2p._
import io.iohk.ethereum.network.p2p.messages.PV62.{BlockBodies, BlockHeaders, GetBlockBodies, GetBlockHeaders}
import io.iohk.ethereum.network.p2p.messages.PV63.{GetReceipts, Receipts}
import io.iohk.ethereum.network.p2p.messages.WireProtocol._
import io.iohk.ethereum.network.p2p.messages.{CommonMessages => msg}
import io.iohk.ethereum.network.p2p.validators.ForkValidator
import io.iohk.ethereum.network.rlpx.RLPxConnectionHandler
import io.iohk.ethereum.rlp.RLPEncoder
import io.iohk.ethereum.utils.{Config, NodeStatus, ServerStatus}
import org.spongycastle.crypto.AsymmetricCipherKeyPair

import scala.concurrent.duration._

/**
  * Peer actor is responsible for initiating and handling high-level connection with peer.
  * It creates child RLPxConnectionActor for handling underlying RLPx communication.
  * Once RLPx connection is established it proceeds with protocol handshake (i.e `Hello`
  * and `Status` exchange).
  * Once that's done it can send/receive messages with peer (HandshakedHandler.receive).
  */
class PeerActor(
    nodeStatusHolder: Agent[NodeStatus],
    rlpxConnectionFactory: ActorContext => ActorRef,
    storage: PeerActor.Storage)
  extends Actor with ActorLogging {

  import Config.Blockchain._
  import Config.Network.Peer._
  import PeerActor._
  import context.{dispatcher, system}

  val P2pVersion = 4

  val peerId: String = self.path.name

  val daoForkValidator = ForkValidator(daoForkBlockNumber, daoForkBlockHash)

  private var messageSubscribers: Seq[Subscriber] = Nil

  override def receive: Receive = waitingForInitialCommand

  def waitingForInitialCommand: Receive = handleSubscriptions orElse {
    case HandleConnection(connection, remoteAddress) =>
      val rlpxConnection = createRlpxConnection(remoteAddress, None)
      rlpxConnection.ref ! RLPxConnectionHandler.HandleConnection(connection)
      context become waitingForConnectionResult(rlpxConnection)

    case ConnectTo(uri) =>
      val rlpxConnection = createRlpxConnection(new InetSocketAddress(uri.getHost, uri.getPort), Some(uri))
      rlpxConnection.ref ! RLPxConnectionHandler.ConnectTo(uri)
      context become waitingForConnectionResult(rlpxConnection)

    case GetStatus => sender() ! StatusResponse(Idle)
  }

  def createRlpxConnection(remoteAddress: InetSocketAddress, uriOpt: Option[URI]): RLPxConnection = {
    val ref = rlpxConnectionFactory(context)
    context watch ref
    RLPxConnection(ref, remoteAddress, uriOpt)
  }

  def waitingForConnectionResult(rlpxConnection: RLPxConnection, noRetries: Int = 0): Receive =
    handleSubscriptions orElse handleTerminated(rlpxConnection) orElse {
    case RLPxConnectionHandler.ConnectionEstablished =>
      log.info("RLPx connection established, sending Hello")
      rlpxConnection.sendMessage(createHelloMsg())
      val timeout = system.scheduler.scheduleOnce(3.seconds, self, ProtocolHandshakeTimeout)
      context become waitingForHello(rlpxConnection, timeout)

    case RLPxConnectionHandler.ConnectionFailed =>
      log.info("Failed to establish RLPx connection")
      rlpxConnection.uriOpt match {
        case Some(uri) if noRetries < connectMaxRetries =>
          context unwatch rlpxConnection.ref
          scheduleConnectRetry(uri, noRetries)
        case Some(uri) =>
          log.info("No more reconnect attempts left, removing peer")
          context stop self
        case None =>
          log.info("Connection was initiated by remote peer, not attempting to reconnect")
          context stop self
      }

    case GetStatus => sender() ! StatusResponse(Connecting)
  }

  private def createHelloMsg(): Hello = {
    val nodeStatus = nodeStatusHolder()
    val listenPort = nodeStatus.serverStatus match {
      case ServerStatus.Listening(address) => address.getPort
      case ServerStatus.NotListening => 0
    }
    Hello(
      p2pVersion = P2pVersion,
      clientId = Config.clientId,
      capabilities = Seq(Capability("eth", Message.PV63.toByte)),
      listenPort = listenPort,
      nodeId = ByteString(nodeStatus.nodeId))
  }

  private def scheduleConnectRetry(uri: URI, noRetries: Int): Unit = {
    log.info("Scheduling connection retry in {}", connectRetryDelay)
    system.scheduler.scheduleOnce(connectRetryDelay, self, RetryConnectionTimeout)
    context become {
      case RetryConnectionTimeout => reconnect(uri, noRetries + 1)
      case GetStatus => sender() ! StatusResponse(Connecting)
    }
  }

  def waitingForHello(rlpxConnection: RLPxConnection, timeout: Cancellable): Receive =
    handleSubscriptions orElse handleTerminated(rlpxConnection) orElse
    handleDisconnectMsg orElse {
    case RLPxConnectionHandler.MessageReceived(hello: Hello) =>
      log.info("Protocol handshake finished with peer ({})", hello)
      timeout.cancel()
      if (hello.capabilities.contains(Capability("eth", Message.PV63.toByte))) {
        rlpxConnection.sendMessage(createStatusMsg())
        val statusTimeout = system.scheduler.scheduleOnce(waitForStatusTimeout, self, StatusReceiveTimeout)
        context become waitingForNodeStatus(rlpxConnection, statusTimeout)
      } else {
        log.info("Connected peer does not support eth {} protocol. Disconnecting.", Message.PV63.toByte)
        disconnectFromPeer(rlpxConnection, Disconnect.Reasons.IncompatibleP2pProtocolVersion)
      }

    case ProtocolHandshakeTimeout =>
      log.warning("Timeout while waiting for Hello")
      disconnectFromPeer(rlpxConnection, Disconnect.Reasons.TimeoutOnReceivingAMessage)

    case GetStatus => sender() ! StatusResponse(Handshaking)
  }

  private def createStatusMsg(): msg.Status = {
    val nodeStatus = nodeStatusHolder()
    msg.Status(
      protocolVersion = Message.PV63,
      networkId = Config.Network.networkId,
      totalDifficulty = nodeStatus.blockchainStatus.totalDifficulty,
      bestHash = nodeStatus.blockchainStatus.bestHash,
      genesisHash = genesisHash)
  }

  def waitingForNodeStatus(rlpxConnection: RLPxConnection, timeout: Cancellable): Receive =
    handleSubscriptions orElse handleTerminated(rlpxConnection) orElse
    handleDisconnectMsg orElse handlePingMsg(rlpxConnection) orElse {
    case RLPxConnectionHandler.MessageReceived(status: msg.Status) =>
      timeout.cancel()
      log.info("Peer returned status ({})", status)
      rlpxConnection.sendMessage(GetBlockHeaders(Left(daoForkBlockNumber), maxHeaders = 1, skip = 0, reverse = false))
      val waitingForDaoTimeout = system.scheduler.scheduleOnce(waitForChainCheckTimeout, self, DaoHeaderReceiveTimeout)
      context become waitingForChainForkCheck(rlpxConnection, status, waitingForDaoTimeout)

    case StatusReceiveTimeout =>
      log.warning("Timeout while waiting status")
      disconnectFromPeer(rlpxConnection, Disconnect.Reasons.TimeoutOnReceivingAMessage)

    case GetStatus => sender() ! StatusResponse(Handshaking)
  }

  def waitingForChainForkCheck(rlpxConnection: RLPxConnection, remoteStatus: msg.Status, timeout: Cancellable): Receive =
    handleSubscriptions orElse handleTerminated(rlpxConnection) orElse
    handleDisconnectMsg orElse handlePingMsg(rlpxConnection) orElse handlePeerChainCheck(rlpxConnection) orElse {

    case RLPxConnectionHandler.MessageReceived(msg @ BlockHeaders(blockHeaders)) =>
      timeout.cancel()

      val daoBlockHeaderOpt = blockHeaders.find(_.number == daoForkBlockNumber)

      daoBlockHeaderOpt match {
        case Some(_) if daoForkValidator.validate(msg).isEmpty =>
          log.info("Peer is running the ETC chain")
          context become new HandshakedHandler(rlpxConnection).receive

        case Some(_) if nodeStatusHolder().blockchainStatus.totalDifficulty < daoForkBlockTotalDifficulty =>
          log.info("Peer is not running the ETC fork, but we're not there yet. Keeping the connection until then.")
          context become new HandshakedHandler(rlpxConnection).receive

        case Some(_) =>
          log.info("Peer is not running the ETC fork, disconnecting")
          disconnectFromPeer(rlpxConnection, Disconnect.Reasons.UselessPeer)

        case None if remoteStatus.totalDifficulty < daoForkBlockTotalDifficulty =>
          log.info("Peer is not at ETC fork yet. Keeping the connection until then.")
          context become new HandshakedHandler(rlpxConnection).receive

        case None =>
          log.info("Peer did not respond with ETC fork block header")
          disconnectFromPeer(rlpxConnection, Disconnect.Reasons.UselessPeer)
      }

    case DaoHeaderReceiveTimeout => disconnectFromPeer(rlpxConnection, Disconnect.Reasons.TimeoutOnReceivingAMessage)

    case GetStatus => sender() ! StatusResponse(Handshaking)
  }

  private def disconnectFromPeer(rlpxConnection: RLPxConnection, reason: Int): Unit = {
    rlpxConnection.sendMessage(Disconnect(reason))
    system.scheduler.scheduleOnce(disconnectPoisonPillTimeout, self, PoisonPill)
    context unwatch rlpxConnection.ref
    context become disconnected
  }

  def disconnected: Receive = handleSubscriptions orElse {
    case GetStatus => sender() ! StatusResponse(Disconnected)
  }

  def handleTerminated(rlpxConnection: RLPxConnection): Receive = {
    case _: Terminated =>
      log.info("Connection closed unexpectedly")
      rlpxConnection.uriOpt match {
        case Some(uri) => reconnect(uri, noRetries = 0)
        case None => context stop self
      }
  }

  def reconnect(uri: URI, noRetries: Int): Unit = {
    log.info("Trying to reconnect")
    val address = new InetSocketAddress(uri.getHost, uri.getPort)
    val newConnection = createRlpxConnection(address, Some(uri))
    newConnection.ref ! RLPxConnectionHandler.ConnectTo(uri)
    context become waitingForConnectionResult(newConnection, noRetries)
  }

  def handleBlockFastDownload(rlpxConnection: RLPxConnection): Receive = {
    case RLPxConnectionHandler.MessageReceived(request: GetReceipts) =>
      val receipts = request.blockHashes.slice(0, maxReceiptsPerMessage)
        .flatMap(hash => storage.receiptStorage.get(hash))

      rlpxConnection.sendMessage(Receipts(receipts))

    case RLPxConnectionHandler.MessageReceived(request: GetBlockBodies) =>
      val blockBodies = request.hashes.slice(0, maxBlocksBodiesPerMessage)
        .flatMap(hash => storage.blockBodiesStorage.get(hash))

      rlpxConnection.sendMessage(BlockBodies(blockBodies))

    case RLPxConnectionHandler.MessageReceived(request: GetBlockHeaders) =>
      val blockNumber = request.block.fold(a => Some(a), b => storage.blockHeadersStorage.get(b).map(_.number))

      blockNumber match {
        case Some(startBlockNumber) if startBlockNumber >= 0 && request.maxHeaders >= 0 && request.skip >= 0 =>

          val headersCount: BigInt = if (maxBlocksHeadersPerMessage < request.maxHeaders) maxBlocksHeadersPerMessage else request.maxHeaders

          val range = if (request.reverse) {
            startBlockNumber to (startBlockNumber - (request.skip + 1) * headersCount + 1) by -(request.skip + 1)
          } else {
            startBlockNumber to (startBlockNumber + (request.skip + 1) * headersCount) by (request.skip + 1)
          }

          val blockHeaders: Seq[BlockHeader] = range.flatMap { a: BigInt => storage.blockHeadersStorage.get(a) }

          rlpxConnection.sendMessage(BlockHeaders(blockHeaders))

        case _ => log.info("got request for block headers with invalid block hash/number: {}", request)
      }
  }

  def handlePingMsg(rlpxConnection: RLPxConnection): Receive = {
    case RLPxConnectionHandler.MessageReceived(ping: Ping) => rlpxConnection.sendMessage(Pong())
  }

  def handleDisconnectMsg: Receive = {
    case RLPxConnectionHandler.MessageReceived(d: Disconnect) =>
      log.info("Received {}. Closing connection", d)
      context stop self
  }

  def handleSubscriptions: Receive = {
    case Subscribe(messageCodes) =>
      val (senderSubscriptions, remainingSubscriptions) = messageSubscribers.partition(_.ref == sender())
      val allMessageCodes = senderSubscriptions.flatMap(_.messageCodes).toSet ++ messageCodes
      messageSubscribers = remainingSubscriptions :+ Subscriber(sender(), allMessageCodes)

    case Unsubscribe =>
      messageSubscribers = messageSubscribers.filterNot(_.ref == sender())
  }

  def handlePeerChainCheck(rlpxConnection: RLPxConnection): Receive = {
    case RLPxConnectionHandler.MessageReceived(message@GetBlockHeaders(Left(number), _, _, _)) if number == 1920000 =>
      log.info("Received message: {}", message)
      storage.blockHeadersStorage.get(number) match {
        case Some(header) => rlpxConnection.sendMessage(BlockHeaders(Seq(header)))
        case None => rlpxConnection.sendMessage(BlockHeaders(Seq.empty))
      }
  }

  class HandshakedHandler(rlpxConnection: RLPxConnection) {

    def receive: Receive =
      handleSubscriptions orElse handleTerminated(rlpxConnection) orElse
      handlePeerChainCheck(rlpxConnection) orElse handlePingMsg(rlpxConnection) orElse
      handleBlockFastDownload(rlpxConnection) orElse {
      case RLPxConnectionHandler.MessageReceived(message) =>
        log.debug("Received message: {}", message)
        notifySubscribers(message)
        processMessage(message)

      case s: SendMessage[_] =>
        rlpxConnection.sendMessage(s.message)(s.enc)

      case GetStatus =>
        sender() ! StatusResponse(Handshaked)
<<<<<<< HEAD

      case StartFastSync(targetHash, fastSyncStorage) =>
        val fastSyncActor = context.actorOf(FastSyncActor.props(self, fastSyncStorage), UUID.randomUUID().toString)
        fastSyncActor ! FastSyncActor.StartSync(targetHash)
=======
>>>>>>> c11fafa1
    }

    def notifySubscribers(message: Message): Unit = {
      val subscribers = messageSubscribers.filter(_.messageCodes.contains(message.code))
      val toNotify = subscribers.map(_.ref).toSet
      toNotify.foreach { _ ! MessageReceived(message) }
    }

    def processMessage(message: Message): Unit = message match {
      case d: Disconnect =>
        log.info("Received {}. Closing connection", d)
        context stop self

      case msg @ BlockHeaders(blockHeaders) =>
        val daoBlockHeaderOpt = blockHeaders.find(_.number == daoForkBlockNumber)

        daoBlockHeaderOpt foreach { daoBlockHeader =>
          log.info("Reached the ETC fork block header")
          if (daoForkValidator.validate(msg).nonEmpty) {
            log.info("Peer is not running the ETC fork, disconnecting")
            disconnectFromPeer(rlpxConnection, Disconnect.Reasons.UselessPeer)
          }
        }

      case _ => // nothing
    }

  }

}

object PeerActor {
  def props(nodeStatusHolder: Agent[NodeStatus], storage: PeerActor.Storage): Props =
    Props(new PeerActor(nodeStatusHolder, rlpxConnectionFactory(nodeStatusHolder().key), storage))

  def rlpxConnectionFactory(nodeKey: AsymmetricCipherKeyPair): ActorContext => ActorRef = { ctx =>
    ctx.actorOf(RLPxConnectionHandler.props(nodeKey), "rlpx-connection")
  }

  case class RLPxConnection(ref: ActorRef, remoteAddress: InetSocketAddress, uriOpt: Option[URI]) {
    def sendMessage[M <: Message : RLPEncoder](message: M): Unit = {
      ref ! RLPxConnectionHandler.SendMessage(message)
    }
  }

  case class Storage(
    blockHeadersStorage: BlockHeadersStorage,
    blockBodiesStorage: BlockBodiesStorage,
    receiptStorage: ReceiptStorage)

  case class HandleConnection(connection: ActorRef, remoteAddress: InetSocketAddress)

  case class ConnectTo(uri: URI)

  case class SendMessage[M <: Message](message: M)(implicit val enc: RLPEncoder[M])

  private case object DaoHeaderReceiveTimeout

  private case object ProtocolHandshakeTimeout

  private case object StatusReceiveTimeout

  private case object RetryConnectionTimeout

  case object GetStatus
  case class StatusResponse(status: Status)

  sealed trait Status
  object Status {
    case object Idle extends Status
    case object Connecting extends Status
    case object Handshaking extends Status
    case object Handshaked extends Status
    case object Disconnected extends Status
  }

  case class Subscribe(messageCodes: Set[Int])
  case object Unsubscribe

  private case class Subscriber(ref: ActorRef, messageCodes: Set[Int])

  case class MessageReceived(message: Message)
}<|MERGE_RESOLUTION|>--- conflicted
+++ resolved
@@ -311,13 +311,6 @@
 
       case GetStatus =>
         sender() ! StatusResponse(Handshaked)
-<<<<<<< HEAD
-
-      case StartFastSync(targetHash, fastSyncStorage) =>
-        val fastSyncActor = context.actorOf(FastSyncActor.props(self, fastSyncStorage), UUID.randomUUID().toString)
-        fastSyncActor ! FastSyncActor.StartSync(targetHash)
-=======
->>>>>>> c11fafa1
     }
 
     def notifySubscribers(message: Message): Unit = {
