package io.iohk.ethereum.blockchain.sync

import akka.actor._
import akka.util.ByteString
import io.iohk.ethereum.blockchain.sync.PeerRequestHandler.ResponseReceived
import io.iohk.ethereum.crypto._
import io.iohk.ethereum.db.storage.AppStateStorage
import io.iohk.ethereum.domain._
import io.iohk.ethereum.eventbus.event.NewHead
import io.iohk.ethereum.ledger._
import io.iohk.ethereum.mpt.MerklePatriciaTrie.MissingNodeException
import io.iohk.ethereum.network.EtcPeerManagerActor.PeerInfo
import io.iohk.ethereum.network.Peer
import io.iohk.ethereum.network.PeerEventBusActor.PeerEvent.MessageFromPeer
import io.iohk.ethereum.network.PeerEventBusActor.SubscriptionClassifier.MessageClassifier
import io.iohk.ethereum.network.PeerEventBusActor.{PeerSelector, Subscribe}
import io.iohk.ethereum.network.p2p.messages.CommonMessages.NewBlock
import io.iohk.ethereum.network.p2p.messages.PV62._
import io.iohk.ethereum.network.p2p.messages.PV63.{GetNodeData, NodeData}
import io.iohk.ethereum.ommers.OmmersPool.{AddOmmers, RemoveOmmers}
import io.iohk.ethereum.transactions.PendingTransactionsManager
import io.iohk.ethereum.transactions.PendingTransactionsManager.{AddTransactions, RemoveTransactions}
import io.iohk.ethereum.utils.Config.SyncConfig
import org.spongycastle.util.encoders.Hex
import io.iohk.ethereum.utils.events._

import scala.annotation.tailrec
import scala.concurrent.ExecutionContext.Implicits.global
import scala.util.{Failure, Success, Try}

//TODO Refactor to get rid of most of mutable state [EC-320]
// scalastyle:off number.of.methods
class RegularSync(
    val appStateStorage: AppStateStorage,
    val etcPeerManager: ActorRef,
    val peerEventBus: ActorRef,
    val ommersPool: ActorRef,
    val pendingTransactionsManager: ActorRef,
    val broadcaster: BlockBroadcast,
    val ledger: Ledger,
    val blockchain: Blockchain,
    val syncConfig: SyncConfig,
    implicit val scheduler: Scheduler)
  extends Actor with ActorLogging with PeerListSupport with BlacklistSupport with EventSupport {

  import RegularSync._
  import syncConfig._

  protected def mainService: String = "regular sync"

  private var headersQueue: Seq[BlockHeader] = Nil
  private var waitingForActor: Option[ActorRef] = None
  var resolvingBranches: Boolean = false
  /** This is used as an optimisation to avoid handling broadcast messages when we haven't reached the top of the chain.
    * Currently it's set to true after we receive 0 headers from a peer, which usually means it doesn't have any new headers.
    * But there could be other reasons for receiving 0 blocks. It may be better to make handling broadcast messages
    * dependent on our current best block info (stored in this actor to avoid DB lookups).
    */
  var topOfTheChain: Boolean = false
  private var resumeRegularSyncTimeout: Option[Cancellable] = None

  var missingStateNodeRetry: Option[MissingStateNodeRetry] = None

  scheduler.schedule(reportStatusInterval, reportStatusInterval, self, PrintStatus)

  peerEventBus ! Subscribe(MessageClassifier(Set(NewBlock.code, NewBlockHashes.code), PeerSelector.AllPeers))

  def handleCommonMessages: Receive = handlePeerListMessages orElse handleBlacklistMessages

  override def receive: Receive = idle

  def idle: Receive = handleCommonMessages orElse {
    case Start =>
      log.info("Starting block synchronization")
      appStateStorage.fastSyncDone()
      context become running
      askForHeaders()

    case StartIdle =>
      appStateStorage.fastSyncDone()
      context become running
  }

  def running: Receive = handleBasicMessages orElse handleAdditionalMessages orElse handleResumingAndPrinting

  def handleBasicMessages: Receive = handleCommonMessages orElse handleResponseToRequest

  def handleResumingAndPrinting: Receive = {
    case ResumeRegularSync =>
      resumeRegularSync()

    case PrintStatus =>
      val number = appStateStorage.getBestBlockNumber()
      val numberHex = number.toString(16)
      val handshakedPeerCount = handshakedPeers.size
      val blacklistedPeerCount = blacklistedPeers.size
      log.info(s"Best Block: ${number} (= 0x${numberHex}). Handshaked Peers: ${handshakedPeerCount}. Blacklisted: ${blacklistedPeerCount}")
  }

  def handleAdditionalMessages: Receive = handleNewBlockMessages orElse handleMinedBlock orElse handleNewBlockHashesMessages

  private def resumeRegularSync(): Unit = {
    cancelScheduledResume()

    // The case that waitingForActor is defined (we are waiting for some response),
    // can happen when we are on top of the chain and currently handling newBlockHashes message

    if (waitingForActor.isEmpty) {
      if (missingStateNodeRetry.isEmpty) {
        headersQueue = Nil
        resolvingBranches = false
        askForHeaders()
      } else {
        requestMissingNode(missingStateNodeRetry.get.nodeId)
      }
    } else {
      resumeRegularSyncTimeout = Some(scheduler.scheduleOnce(checkForNewBlockInterval, self, ResumeRegularSync))
    }
  }

  private def cancelScheduledResume(): Unit = {
    resumeRegularSyncTimeout.foreach(_.cancel)
    resumeRegularSyncTimeout = None
  }

  // scalastyle:off
  def handleNewBlockMessages: Receive = {
    case MessageFromPeer(NewBlock(newBlock, _), peerId) =>
      //we allow inclusion of new block only if we are not syncing
      if (notDownloading() && topOfTheChain) {
        Event.ok("block new message")
          .block(newBlock)
          .send()

        val importResult = RegularSync.tryImportBlock(
          context = "handleNewBlockMessages",
          regularSync = this,
          block = newBlock
        )

        importResult match {
          case Success(result) => result match {
            case BlockImportedToTop(newBlocks, newTds) =>
              broadcastBlocks(newBlocks, newTds)
              updateTxAndOmmerPools(newBlocks, Nil)
<<<<<<< HEAD
              publishEvents(newBlocks)
              Riemann.ok("new block imported to top")
=======

              Event.ok("block new imported to top")
>>>>>>> de16e318
                .metric(newBlock.header.number.longValue)
                .block(newBlock)
                .peerId(peerId)
                .send()

            case BlockEnqueued =>
              ommersPool ! AddOmmers(newBlock.header)

              Event.ok("block new enqueued")
                .metric(newBlock.header.number.longValue)
                .block(newBlock)
                .peerId(peerId)
                .send()

            case DuplicateBlock =>
              Event.ok("block new duplicate")
                .metric(newBlock.header.number.longValue)
                .block(newBlock)
                .peerId(peerId)
                .send()

            case UnknownParent =>
              // This is normal when receiving broadcasted blocks
              Event.ok("block new unknown parent")
                .metric(newBlock.header.number.longValue)
                .block(newBlock)
                .peerId(peerId)
                .send()

            case ChainReorganised(oldBranch, newBranch, totalDifficulties) =>
              updateTxAndOmmerPools(newBranch, oldBranch)
              broadcastBlocks(newBranch, totalDifficulties)

              Event.ok("block new chain reorganised")
                .metric(newBlock.header.number.longValue)
                .block(newBlock)
                .peerId(peerId)
                .attribute("branchLength", newBranch.size.toString)
                .send()

            case BlockImportFailed(error) =>
              blacklist(peerId, blacklistDuration, error)

              Event.warning("block new import failed")
                .metric(newBlock.header.number.longValue)
                .peerId(peerId)
                .attribute("blacklistDuration", blacklistDuration.toString)
                .attribute(EventAttr.Error, error)
                .send()
          }

          case Failure(missingNodeEx: MissingNodeException) if syncConfig.redownloadMissingStateNodes =>
            // state node redownload will be handled when downloading headers
            Event.exception("block new missing node", missingNodeEx).send()

          case Failure(ex) =>
            Event.exception("block new", ex).send()
            throw ex
        }
      }
  }

  /**
    * Handles NewHashesMessege, should only cover this message when we are top of the chain
    */
  def handleNewBlockHashesMessages: Receive = {
    case MessageFromPeer(NewBlockHashes(hashes), peerId) =>
      val maybePeer = peersToDownloadFrom.find(peer => peer._1.id == peerId)
      //we allow asking for new hashes when we are not syncing and we can download from specified peer ,we are
      //top of the chain and not resolving branches currently
      if (notDownloading() && topOfTheChain && maybePeer.isDefined) {
        log.debug("Handling NewBlockHashes message: \n" + hashes.mkString("\n"))
        val (peer, _) = maybePeer.get
        val hashesToCheck = hashes.take(syncConfig.maxNewHashes)

        if (!containsAncientBlockHash(hashesToCheck)) {
          val filteredHashes = getValidHashes(hashesToCheck)

          if (filteredHashes.nonEmpty) {
            val request = GetBlockHeaders(Right(filteredHashes.head.hash), filteredHashes.length, BigInt(0), reverse = false)
            requestBlockHeaders(peer, request)
            cancelScheduledResume()
          } else {
            log.debug("All received hashes all already in Chain, or Queue ")
          }
        } else {
          blacklist(peerId, blacklistDuration, "received ancient blockHash")
        }
      }
  }

  private def getValidHashes(unfilteredHashes: Seq[BlockHash]): Seq[BlockHash] = unfilteredHashes.foldLeft(Seq.empty[BlockHash])((hashesList, blockHash) =>
    ledger.checkBlockStatus(blockHash.hash) match {
      case InChain =>
        log.debug(s"BlockHash with Number: ${blockHash.number} and Hash: ${Hex.toHexString(blockHash.hash.toArray)} already in chain")
        hashesList
      case Queued =>
        log.debug(s"BlockHash with Number: ${blockHash.number} and Hash: ${Hex.toHexString(blockHash.hash.toArray)} already in queue")
        hashesList
      case UnknownBlock =>
        log.debug(s"Preparing to download unknown block with number ${blockHash.number} and hash ${Hex.toHexString(blockHash.hash.toArray)}")
        hashesList :+ blockHash
    }
  )

  private def containsAncientBlockHash(hashes: Seq[BlockHash]): Boolean = {
    val currentBestBlock = appStateStorage.getBestBlockNumber()
    hashes.exists(bh => ancientBlockHash(bh, currentBestBlock))
  }

  private def ancientBlockHash(blockHash: BlockHash, currentBestBlockNumber: BigInt) =
    currentBestBlockNumber > blockHash.number && currentBestBlockNumber - blockHash.number > syncConfig.maxNewBlockHashAge

  def handleResponseToRequest: Receive = {
    case ResponseReceived(peer: Peer, BlockHeaders(headers), timeTaken) =>
      Event.ok("block headers received")
        .metric(headers.size)
        .timeTakenMs(timeTaken)
        .attribute("peer", peer.toString)
        .attribute("resolvingBranches", resolvingBranches.toString)
        .send()

      waitingForActor = None
      if (resolvingBranches) handleBlockBranchResolution(peer, headers.reverse)
      else handleBlockHeaders(peer, headers)

    case ResponseReceived(peer, BlockBodies(blockBodies), timeTaken) =>
      Event.ok("block bodies received")
        .metric(blockBodies.size)
        .timeTakenMs(timeTaken)
        .send()

      waitingForActor = None
      handleBlockBodies(peer, blockBodies)

    case ResponseReceived(peer, NodeData(nodes), timeTaken) if missingStateNodeRetry.isDefined =>
      Event.ok("received missing state nodes")
        .metric(nodes.size)
        .timeTakenMs(timeTaken)
        .send()

      waitingForActor = None
      handleRedownloadedStateNodes(peer, nodes)

    case PeerRequestHandler.RequestFailed(peer, reason) if waitingForActor.contains(sender()) =>
      Event.warning("peer request failed")
        .attribute("peer", peer.toString)
        .attribute("reason", reason.toString)
        .send()

      waitingForActor = None
      if (handshakedPeers.contains(peer)) {
        blacklist(peer.id, blacklistDuration, reason)
      }
      scheduleResume()
  }

  def handleMinedBlock: Receive = {

    //todo improve mined block handling - add info that block was not included because of syncing [EC-250]
    //we allow inclusion of mined block only if we are not syncing / reorganising chain
    case MinedBlock(block) =>
      if (notDownloading()) {
        val importResult = RegularSync.tryImportBlock(
          context = "handleMinedBlock",
          regularSync = this,
          block = block
        )

        importResult match {
          case Success(result) => result match {
            case BlockImportedToTop(blocks, totalDifficulties) =>
<<<<<<< HEAD
              publishEvents(blocks)
              Riemann.ok("mined block imported to top").metric(block.header.number.longValue).send
=======
              Event.ok("block mined imported to top")
                .metric(block.header.number.longValue)
                .send()

>>>>>>> de16e318
              broadcastBlocks(blocks, totalDifficulties)
              updateTxAndOmmerPools(blocks, Nil)

            case ChainReorganised(oldBranch, newBranch, totalDifficulties) =>
              Event.ok("mined block chain reorganised")
                .metric(block.header.number.longValue)
                .send()

              broadcastBlocks(newBranch, totalDifficulties)
              updateTxAndOmmerPools(newBranch, oldBranch)

            case DuplicateBlock =>
              Event.warning("mined block chain duplicate")
                .metric(block.header.number.longValue)
                .send()

            case BlockEnqueued =>
              Event.ok("mined block enqueued")
                .metric(block.header.number.longValue)
                .send()

              ommersPool ! AddOmmers(block.header)

            case UnknownParent =>
              Event.warning("mined block unknown parent")
                .metric(block.header.number.longValue)
                .send()

            case BlockImportFailed(err) =>
              Event.warning("mined block import failed")
                .metric(block.header.number.longValue)
                .attribute("error", err)
                .send()
          }

          case Failure(missingNodeEx: MissingNodeException) if syncConfig.redownloadMissingStateNodes =>
            Event.exception("mined block missing node", missingNodeEx)
              .metric(block.header.number.longValue)
              .send()

          case Failure(ex) =>
            Event.exception("mined block", ex)
              .metric(block.header.number.longValue)
              .send()
            throw ex
        }

      } else {
        ommersPool ! AddOmmers(block.header)
      }
  }

  private def askForHeaders() = {
    bestPeer match {
      case Some(peer) =>
        val blockNumber = appStateStorage.getBestBlockNumber() + 1
        val blockNumberHex = blockNumber.toString(16)
        log.info(s"Requesting $blockHeadersPerRequest headers, starting block $blockNumber [= 0x${blockNumberHex}] from ${peer.id}")
        requestBlockHeaders(peer, GetBlockHeaders(Left(blockNumber), blockHeadersPerRequest, skip = 0, reverse = false))

      case None =>
        log.debug("No peers to download from")
        scheduleResume()
    }
  }

  private def requestMissingNode(nodeId: ByteString): Unit = {
    bestPeer match {
      case Some(peer) =>
        waitingForActor = Some(context.actorOf(
          PeerRequestHandler.props[GetNodeData, NodeData](
            peer, peerResponseTimeout, etcPeerManager, peerEventBus,
            requestMsg = GetNodeData(List(nodeId)),
            responseMsgCode = NodeData.code)))

      case None =>
        log.debug("Requesting missing state nodes: no peers to download from")
        scheduleResume()
    }
  }

  private def handleRedownloadedStateNodes(peer: Peer, nodes: Seq[ByteString]): Unit = {
    if (nodes.isEmpty) {
      log.debug(s"Did not receive missing state node from peer ($peer)")
      resumeWithDifferentPeer(peer, "did not receive missing state node")
    } else {
      val MissingStateNodeRetry(requestedHash, blockPeer, blocksToRetry) = missingStateNodeRetry.get
      val receivedHash = kec256(nodes.head)
      val receivedHashHex = Hex.toHexString(receivedHash.toArray)
      val requestedHashHex = Hex.toHexString(requestedHash.toArray)

      if (receivedHash != requestedHash) {
        log.info(s"Received missing state node has different hash 0x${receivedHashHex} than requested 0x${requestedHash}")
        resumeWithDifferentPeer(peer, s"wrong state node hash, requested 0x${requestedHashHex}, received 0x${receivedHashHex}")
      } else {
        val nextBlock = blocksToRetry.head
        val nextBlockNumber = nextBlock.header.number
        val nextBlockNumberHex = nextBlockNumber.toString(16)

        // note that we do not analyse whether the node is a leaf, extension or a branch, thus we only
        // handle one state node at a time and retry executing block - this may require multiple attempts
        blockchain.saveNode(requestedHash, nodes.head.toArray, nextBlockNumber)
        missingStateNodeRetry = None
        log.info(s"Inserted missing state node: 0x${requestedHashHex}. " +
          s"Retrying execution starting with block ${nextBlock.idTag}")
        handleBlocks(blockPeer, blocksToRetry)
      }
    }
  }

  private def handleBlockBranchResolution(peer: Peer, message: Seq[BlockHeader]) = {
    val messageNonEmpty: Boolean = message.nonEmpty
    val sameHashes: Boolean = message.last.hash == headersQueue.head.parentHash
    if (messageNonEmpty && sameHashes) {
      headersQueue = message ++ headersQueue
      processBlockHeaders(peer, headersQueue)
    } else {
      //we did not get previous blocks, there is no way to resolve, blacklist peer and continue download
      resumeWithDifferentPeer(peer, s"failed to resolve branch, messageNonEmpty=${messageNonEmpty}, sameHashes=${sameHashes}, both should be true")
    }
    resolvingBranches = false
  }

  private def handleBlockHeaders(peer: Peer, message: Seq[BlockHeader]) = if (message.nonEmpty) {
    headersQueue = message
    processBlockHeaders(peer, message)
  } else {
    //no new headers to process, schedule to ask again in future, we are at the top of chain
    topOfTheChain = true
    scheduleResume()
  }

  private def headersLogInfo(headers: Seq[BlockHeader]): String = {
    if(headers.nonEmpty) {
      val howmany = headers.size
      val firstNumber = headers.head.number
      val firstNumberHex = firstNumber.toString(16)
      val lastNumber = headers.last.number
      val lastNumberHex = lastNumber.toString(16)

      s"${howmany} headers: [$firstNumber (= 0x$firstNumberHex), $lastNumber (= 0x$lastNumberHex)]"
    } else "[]"
  }

  private def blocksLogInfo(blocks: Seq[Block]): String =
    headersLogInfo(blocks.map(_.header))

  private def processBlockHeaders(peer: Peer, headers: Seq[BlockHeader]) = ledger.resolveBranch(headers) match {
    case NewBetterBranch(oldBranch) =>
      log.info(s"[NewBetterBranch] ${headersLogInfo(headers)}, oldBranch: ${blocksLogInfo(oldBranch)}")

      val transactionsToAdd = oldBranch.flatMap(_.body.transactionList)
      pendingTransactionsManager ! PendingTransactionsManager.AddTransactions(transactionsToAdd.toList)
      val hashes = headers.take(blockBodiesPerRequest).map(_.hash)
      requestBlockBodies(peer, GetBlockBodies(hashes))

      //add first block from branch as ommer
      oldBranch.headOption.foreach { h => ommersPool ! AddOmmers(h.header) }

    case NoChainSwitch =>
      log.info(s"[NoChainSwitch] ${headersLogInfo(headers)}")

      //add first block from branch as ommer
      headers.headOption.foreach { h => ommersPool ! AddOmmers(h) }
      scheduleResume()

    case UnknownBranch =>
      log.info(s"[UnknownBranch] ${headersLogInfo(headers)}")

      if (resolvingBranches) {
        log.debug("fail to resolve branch, branch too long, it may indicate malicious peer")
        resumeWithDifferentPeer(peer, "failed to resolve branch")
      } else {
        log.debug(s"requesting $branchResolutionRequestSize additional headers for branch resolution, " +
          "starting from: " + Hex.toHexString(headersQueue.head.parentHash.toArray))
        val request = GetBlockHeaders(Right(headersQueue.head.parentHash), branchResolutionRequestSize, skip = 0, reverse = true)
        requestBlockHeaders(peer, request)
        resolvingBranches = true
      }

    case e: InvalidBranch =>
      e match {
        case InvalidBranchNoChain =>
          log.info(s"[InvalidBranchNoChain] ${headersLogInfo(headers)}")

        case InvalidBranchLastBlockNumberIsSmall =>
          log.info(s"[InvalidBranchLastBlockNumberIsSmall] ${headersLogInfo(headers)}")
      }

      resumeWithDifferentPeer(peer)
  }

  private def requestBlockHeaders(peer: Peer, msg: GetBlockHeaders): Unit = {
    waitingForActor = Some(context.actorOf(
      PeerRequestHandler.props[GetBlockHeaders, BlockHeaders](
        peer, peerResponseTimeout, etcPeerManager, peerEventBus,
        requestMsg = msg,
        responseMsgCode = BlockHeaders.code)))
  }

  private def requestBlockBodies(peer: Peer, msg: GetBlockBodies): Unit = {
    waitingForActor = Some(context.actorOf(
      PeerRequestHandler.props[GetBlockBodies, BlockBodies](
        peer, peerResponseTimeout, etcPeerManager, peerEventBus,
        requestMsg = msg,
        responseMsgCode = BlockBodies.code)))
  }

  private def handleBlockBodies(peer: Peer, m: Seq[BlockBody]): Unit = {
    if (m.nonEmpty) {
      assert(headersQueue.nonEmpty, "handling block bodies while not having any queued headers")
      val blocks = headersQueue.zip(m).map { case (header, body) => Block(header, body) }
      handleBlocks(peer, blocks)
    } else {
      resumeWithDifferentPeer(peer, "received empty block bodies")
      None
    }
  }

  private def handleBlocks(peer: Peer, blocks: Seq[Block]) = {
    val (importedBlocks, errorOpt) = importBlocks(blocks.toList)

    if(importedBlocks.nonEmpty) {
      val howmany = importedBlocks.size

      if(howmany == 1) {
        val block = importedBlocks.head
        log.debug(s"Handled 1 new block ${block.idTag}")
      } else {
        val firstBlock = importedBlocks.last
        val lastBlock = importedBlocks.head
        log.info(s"Handled ${howmany} new blocks, from block ${firstBlock.idTag} to ${lastBlock.idTag}")
      }
    }

    errorOpt match {
      case Some(missingNodeEx: MissingNodeException) =>
        // Missing state node recovery mechanism.
        // All block headers that were about to be imported are removed from the queue and we save the full blocks
        // that weren't imported yet - this will avoid redownloading block headers and bodies in between (possibly
        // multiple) state node requests.
        log.error(missingNodeEx, "Requesting missing state nodes")
        headersQueue = headersQueue.drop(blocks.length)
        val blocksToRetry = blocks.drop(importedBlocks.length)
        missingStateNodeRetry = Some(MissingStateNodeRetry(missingNodeEx.hash, peer, blocksToRetry))
        requestMissingNode(missingNodeEx.hash)

      case Some(error) =>
        resumeWithDifferentPeer(peer, reason = s"a block execution error: ${error.toString}")

      case None =>
        headersQueue = headersQueue.drop(blocks.length)
        if (headersQueue.nonEmpty) {
          val hashes = headersQueue.take(blockBodiesPerRequest).map(_.hash)
          requestBlockBodies(peer, GetBlockBodies(hashes))
        } else {
          context.self ! ResumeRegularSync
        }
        publishEvents(importedBlocks)
    }
  }

  private def importBlocks(blocks: List[Block], importedBlocks: List[Block] = Nil): (List[Block], Option[Any]) =
    importBlocks(1, blocks.size, blocks, importedBlocks)

  @tailrec
  private[this] def importBlocks(count: Int, initialBlocksSize: Int, blocks: List[Block], importedBlocks: List[Block]): (List[Block], Option[Any]) =
    blocks match {
      case Nil =>
        (importedBlocks, None)

      case block :: tail =>
        val importedSize = importedBlocks.size
        val importResult = RegularSync.tryImportBlock(
          context = s"importBlocks/$count/$initialBlocksSize/$importedSize",
          regularSync = this,
          block = block
        )

        importResult match {
          case Success(result) =>
            result match {
              case BlockImportedToTop(_, _) =>
                importBlocks(count + 1, initialBlocksSize, tail, block :: importedBlocks)

              case ChainReorganised(_, newBranch, _) =>
                importBlocks(count + 1, initialBlocksSize, tail, newBranch.reverse ::: importedBlocks)

              case r @ (DuplicateBlock | BlockEnqueued) =>
                importBlocks(count + 1, initialBlocksSize, tail, importedBlocks)

              case err @ (UnknownParent | BlockImportFailed(_)) =>
                (importedBlocks, Some(err))
            }

          //return this exception as a result only when the recovery mechanism is turned on in config
          case Failure(missingNodeEx: MissingNodeException) if syncConfig.redownloadMissingStateNodes =>
            (importedBlocks, Some(missingNodeEx))

          case Failure(ex) =>
            throw ex
        }
    }

  private def scheduleResume() = {
    resumeRegularSyncTimeout = Some(scheduler.scheduleOnce(checkForNewBlockInterval, self, ResumeRegularSync))
  }

  private def resumeWithDifferentPeer(currentPeer: Peer, reason: String = "error in response") = {
    blacklist(currentPeer.id, blacklistDuration, reason)
    headersQueue = Nil
    context.self ! ResumeRegularSync
  }

  private def bestPeer: Option[Peer] = {
    val peersToUse = peersToDownloadFrom
      .collect {
        case (ref, PeerInfo(_, totalDifficulty, true, _)) => (ref, totalDifficulty)
      }

    if (peersToUse.nonEmpty) Some(peersToUse.maxBy { case (_, td) => td }._1)
    else None
  }

  private def updateTxAndOmmerPools(blocksAdded: Seq[Block], blocksRemoved: Seq[Block]): Unit = {
    blocksRemoved.headOption.foreach(block => ommersPool ! AddOmmers(block.header))
    blocksRemoved.foreach(block => pendingTransactionsManager ! AddTransactions(block.body.transactionList.toList))

    blocksAdded.foreach { block =>
      ommersPool ! RemoveOmmers(block.header :: block.body.uncleNodesList.toList)
      pendingTransactionsManager ! RemoveTransactions(block.body.transactionList)
    }
  }

  private def broadcastBlocks(blocks: Seq[Block], totalDifficulties: Seq[BigInt]): Unit = {
    blocks.zip(totalDifficulties).foreach { case (block, td) =>
      broadcaster.broadcastBlock(NewBlock(block, td), handshakedPeers)
    }
  }

  private def notDownloading(): Boolean =
    headersQueue.isEmpty && waitingForActor.isEmpty && !resolvingBranches

  private def publishEvents(newBlocks: Seq[Block]): Unit = {
    newBlocks.foreach { newBlock =>
      context.system.eventStream.publish(NewHead(newBlock))
    }
  }
}

object RegularSync {
  // scalastyle:off parameter.number
  def props(appStateStorage: AppStateStorage, etcPeerManager: ActorRef, peerEventBus: ActorRef, ommersPool: ActorRef,
      pendingTransactionsManager: ActorRef, broadcaster: BlockBroadcast, ledger: Ledger, blockchain: Blockchain,
      syncConfig: SyncConfig, scheduler: Scheduler): Props =
    Props(new RegularSync(appStateStorage, etcPeerManager, peerEventBus, ommersPool, pendingTransactionsManager,
      broadcaster, ledger, blockchain, syncConfig, scheduler))

  private[sync] case object ResumeRegularSync
  private case class ResolveBranch(peer: ActorRef)
  private case object PrintStatus

  case object Start

  /**
    * This start the actor without asking for headers, currently only used in tests
    */
  case object StartIdle

  case class MinedBlock(block: Block)

  case class MissingStateNodeRetry(nodeId: ByteString, p: Peer, blocksToRetry: Seq[Block])

  // Utility method that tries to import the block and gives an opportunity for unified logging treatment.
  def tryImportBlock(context: String, regularSync: RegularSync, block: Block): Try[BlockImportResult] = {
    val log = regularSync.log
    val ledger = regularSync.ledger

    val triedResult = Try(ledger.importBlock(block))
    triedResult match {
      case Success(result) ⇒
        result match {
          case BlockImportedToTop(imported: List[Block], totalDifficulties: List[BigInt]) ⇒
          case BlockEnqueued ⇒
          case DuplicateBlock ⇒
          case ChainReorganised(oldBranch: List[Block], newBranch: List[Block], totalDifficulties: List[BigInt]) ⇒
          case bif @ BlockImportFailed(error: String) ⇒
            log.error(s"[$context] Block: ${block.idTag}. $bif")
          case UnknownParent ⇒
        }

      case Failure(t) ⇒
        log.error(s"Could not import block ${block.idTag}", t)
    }

    triedResult
  }
}<|MERGE_RESOLUTION|>--- conflicted
+++ resolved
@@ -143,13 +143,9 @@
             case BlockImportedToTop(newBlocks, newTds) =>
               broadcastBlocks(newBlocks, newTds)
               updateTxAndOmmerPools(newBlocks, Nil)
-<<<<<<< HEAD
               publishEvents(newBlocks)
-              Riemann.ok("new block imported to top")
-=======
-
+              
               Event.ok("block new imported to top")
->>>>>>> de16e318
                 .metric(newBlock.header.number.longValue)
                 .block(newBlock)
                 .peerId(peerId)
@@ -322,15 +318,11 @@
         importResult match {
           case Success(result) => result match {
             case BlockImportedToTop(blocks, totalDifficulties) =>
-<<<<<<< HEAD
-              publishEvents(blocks)
-              Riemann.ok("mined block imported to top").metric(block.header.number.longValue).send
-=======
               Event.ok("block mined imported to top")
                 .metric(block.header.number.longValue)
                 .send()
 
->>>>>>> de16e318
+              publishEvents(blocks)
               broadcastBlocks(blocks, totalDifficulties)
               updateTxAndOmmerPools(blocks, Nil)
 
