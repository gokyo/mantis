package io.iohk.ethereum.blockchain.sync

import scala.concurrent.duration.{Duration, FiniteDuration}
import akka.actor.{Actor, ActorLogging, Cancellable, Scheduler}
import scala.collection.mutable
import scala.concurrent.ExecutionContext.Implicits.global

trait BlacklistSupport {
  selfActor: Actor with ActorLogging =>

  import BlacklistSupport._

  def scheduler: Scheduler

  private val maxSize = 1000

  val blacklistedPeers = mutable.LinkedHashMap.empty[BlackListId, Cancellable]

<<<<<<< HEAD
  def blacklist(blacklistId: BlackListId, duration: FiniteDuration, reason: String): Unit = {

    if (blacklistedPeers.size >= maxSize) {
      removeOldestPeer()
    }
    undoBlacklist(blacklistId)
    log.debug(s"Blacklisting peer ($blacklistId), $reason")
    val unblacklistCancellable = scheduler.scheduleOnce(duration, self, UnblacklistPeer(blacklistId))
    blacklistedPeers.put(blacklistId, unblacklistCancellable)
=======
  def blacklist(peerId: PeerId, duration: FiniteDuration, reason: String): Unit = {
    if (duration > Duration.Zero) {
      undoBlacklist(peerId)
      log.debug(s"Blacklisting peer ($peerId), $reason")
      val unblacklistCancellable = scheduler.scheduleOnce(duration, self, UnblacklistPeer(peerId))
      blacklistedPeers :+= (peerId, unblacklistCancellable)
    } else {
      log.debug(s"Peer ($peerId) would be blacklisted (reason: $reason), but blacklisting duration is zero")
    }
>>>>>>> ad6040eb
  }

  def undoBlacklist(blacklistId: BlackListId): Unit = {
    val peer = blacklistedPeers.get(blacklistId)
    peer.foreach(_.cancel())
    blacklistedPeers.remove(blacklistId)
  }

  def isBlacklisted(blacklistId: BlackListId): Boolean =
    blacklistedPeers.exists(_._1 == blacklistId)

  def handleBlacklistMessages: Receive = {
    case UnblacklistPeer(ref) => undoBlacklist(ref)
  }

  private def removeOldestPeer(): Unit = {
    val oldestPeer = blacklistedPeers.head
    oldestPeer._2.cancel()
    blacklistedPeers.remove(oldestPeer._1)
  }
}

object BlacklistSupport {

  abstract class BlackListId {
    def value: String
  }

  private case class UnblacklistPeer(blacklistId: BlackListId)
}<|MERGE_RESOLUTION|>--- conflicted
+++ resolved
@@ -16,27 +16,18 @@
 
   val blacklistedPeers = mutable.LinkedHashMap.empty[BlackListId, Cancellable]
 
-<<<<<<< HEAD
   def blacklist(blacklistId: BlackListId, duration: FiniteDuration, reason: String): Unit = {
-
-    if (blacklistedPeers.size >= maxSize) {
-      removeOldestPeer()
+    if (duration > Duration.Zero) {
+      if (blacklistedPeers.size >= maxSize) {
+        removeOldestPeer()
+      }
+      undoBlacklist(blacklistId)
+      log.debug(s"Blacklisting peer ($blacklistId), $reason")
+      val unblacklistCancellable = scheduler.scheduleOnce(duration, self, UnblacklistPeer(blacklistId))
+      blacklistedPeers.put(blacklistId, unblacklistCancellable)
+    } else {
+      log.debug(s"Peer ($blacklistId) would be blacklisted (reason: $reason), but blacklisting duration is zero")
     }
-    undoBlacklist(blacklistId)
-    log.debug(s"Blacklisting peer ($blacklistId), $reason")
-    val unblacklistCancellable = scheduler.scheduleOnce(duration, self, UnblacklistPeer(blacklistId))
-    blacklistedPeers.put(blacklistId, unblacklistCancellable)
-=======
-  def blacklist(peerId: PeerId, duration: FiniteDuration, reason: String): Unit = {
-    if (duration > Duration.Zero) {
-      undoBlacklist(peerId)
-      log.debug(s"Blacklisting peer ($peerId), $reason")
-      val unblacklistCancellable = scheduler.scheduleOnce(duration, self, UnblacklistPeer(peerId))
-      blacklistedPeers :+= (peerId, unblacklistCancellable)
-    } else {
-      log.debug(s"Peer ($peerId) would be blacklisted (reason: $reason), but blacklisting duration is zero")
-    }
->>>>>>> ad6040eb
   }
 
   def undoBlacklist(blacklistId: BlackListId): Unit = {
