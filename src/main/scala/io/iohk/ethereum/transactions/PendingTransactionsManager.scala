--- conflicted
+++ resolved
@@ -87,20 +87,13 @@
       }
 
     case AddOrOverrideTransaction(newStx) =>
-<<<<<<< HEAD
+      pendingTransactions.cleanUp()
       // Only validated tranactions are added this way, it is safe to call get
       val newStxSender = SignedTransaction.getSender(newStx).get
-      val (obsoleteTxs, txsWithoutObsoletes) = pendingTransactions.partition(ptx =>
-        SignedTransaction.getSender(ptx.stx).contains(newStxSender) &&
-        ptx.stx.tx.nonce == newStx.tx.nonce)
-      obsoleteTxs.map(_.stx).foreach(clearTimeout)
-=======
-      pendingTransactions.cleanUp()
       val obsoleteTxs = pendingTransactions.asMap().asScala.filter(
-        ptx => ptx._2.stx.senderAddress == newStx.senderAddress && ptx._2.stx.tx.nonce == newStx.tx.nonce
+        ptx => SignedTransaction.getSender(ptx._2.stx).contains(newStxSender) && ptx._2.stx.tx.nonce == newStx.tx.nonce
       )
       pendingTransactions.invalidateAll(obsoleteTxs.keys.asJava)
->>>>>>> 1a737716
 
       val timestamp = System.currentTimeMillis()
       pendingTransactions.put(newStx.hash, PendingTransaction(newStx, timestamp))
@@ -129,14 +122,9 @@
       knownTransactions = knownTransactions -- signedTransactions.map(_.hash)
 
     case MessageFromPeer(SignedTransactions(signedTransactions), peerId) =>
-<<<<<<< HEAD
       val correctTransactions = signedTransactions.filter(tx => SignedTransaction.getSender(tx).isDefined)
-      self ! AddTransactions(correctTransactions.toList)
+      self ! AddTransactions(correctTransactions.toSet)
       correctTransactions.foreach(setTxKnown(_, peerId))
-=======
-      self ! AddTransactions(signedTransactions.toSet)
-      signedTransactions.foreach(setTxKnown(_, peerId))
->>>>>>> 1a737716
 
     case ClearPendingTransactions =>
       pendingTransactions.invalidateAll()
