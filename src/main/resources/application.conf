mantis {
  # Identifier used when connecting to other clients
  client-id = "mantis"

  # Version string (reported by an RPC method)
  client-version = "mantis/v0.1"

  # Base directory where all the data used by the node is stored, including blockchain data and private keys
  datadir = ${user.home}"/.mantis"

  # The unencrypted private key of this node
  node-key-file = ${mantis.datadir}"/nodeId.keys"

  # Keystore directory: stores encrypted private keys of accounts managed by this node
  keystore-dir = ${mantis.datadir}"/keystore"

  # timeout for shutting down the ActorSystem
  shutdown-timeout = "15.seconds"

  # one of the algorithms defined here:
  # https://docs.oracle.com/javase/8/docs/technotes/guides/security/StandardNames.html#SecureRandom
  # Uncomment this to specify, otherwise use the default implementation
  # secure-random-algo = "NativePRNG"

  network {
    # Ethereum protocol version
    protocol-version = 63

    server-address {
      # Listening interface for Ethereum protocol connections
      interface = "127.0.0.1"

      # Listening port for Ethereum protocol connections
      port = 9076
    }

    discovery {

      # Turn discovery of/off
      discovery-enabled = true

      # Listening interface for discovery protocol
      interface = "0.0.0.0"

      # Listening port for discovery protocol
      port = 30303

      # Set of initial nodes
      bootstrap-nodes = [
        "enode://e809c4a2fec7daed400e5e28564e23693b23b2cc5a019b612505631bbe7b9ccf709c1796d2a3d29ef2b045f210caf51e3c4f5b6d3587d43ad5d6397526fa6179@174.112.32.157:30303",
        "enode://6e538e7c1280f0a31ff08b382db5302480f775480b8e68f8febca0ceff81e4b19153c6f8bf60313b93bef2cc34d34e1df41317de0ce613a201d1660a788a03e2@52.206.67.235:30303",
        "enode://5fbfb426fbb46f8b8c1bd3dd140f5b511da558cd37d60844b525909ab82e13a25ee722293c829e52cb65c2305b1637fa9a2ea4d6634a224d5f400bfe244ac0de@162.243.55.45:30303",
        "enode://42d8f29d1db5f4b2947cd5c3d76c6d0d3697e6b9b3430c3d41e46b4bb77655433aeedc25d4b4ea9d8214b6a43008ba67199374a9b53633301bca0cd20c6928ab@104.155.176.151:30303",
        "enode://814920f1ec9510aa9ea1c8f79d8b6e6a462045f09caa2ae4055b0f34f7416fca6facd3dd45f1cf1673c0209e0503f02776b8ff94020e98b6679a0dc561b4eba0@104.154.136.117:30303",
        "enode://72e445f4e89c0f476d404bc40478b0df83a5b500d2d2e850e08eb1af0cd464ab86db6160d0fde64bd77d5f0d33507ae19035671b3c74fec126d6e28787669740@104.198.71.200:30303",
        "enode://5cd218959f8263bc3721d7789070806b0adff1a0ed3f95ec886fb469f9362c7507e3b32b256550b9a7964a23a938e8d42d45a0c34b332bfebc54b29081e83b93@35.187.57.94:30303",
        "enode://39abab9d2a41f53298c0c9dc6bbca57b0840c3ba9dccf42aa27316addc1b7e56ade32a0a9f7f52d6c5db4fe74d8824bcedfeaecf1a4e533cacb71cf8100a9442@144.76.238.49:30303",
        "enode://f50e675a34f471af2438b921914b5f06499c7438f3146f6b8936f1faeb50b8a91d0d0c24fb05a66f05865cd58c24da3e664d0def806172ddd0d4c5bdbf37747e@144.76.238.49:30306",
        "enode://6dd3ac8147fa82e46837ec8c3223d69ac24bcdbab04b036a3705c14f3a02e968f7f1adfcdb002aacec2db46e625c04bf8b5a1f85bb2d40a479b3cc9d45a444af@104.237.131.102:30303",
        "enode://18a551bee469c2e02de660ab01dede06503c986f6b8520cb5a65ad122df88b17b285e3fef09a40a0d44f99e014f8616cf1ebc2e094f96c6e09e2f390f5d34857@47.90.36.129:30303",
        "enode://2521b2616f795f3eb21757b52908978783a5eb8c35850e5934015f713d00bb476370176264b5b678b88e4e14bed4196476627f7e079d67bf0c02622c0fe7d9d7@125.134.78.189:30303",
        "enode://3f5f14647126dc39323447e22cb548369e1377a4e789ad48a6dc6680df1a39a28c46d36e79165fa155fdfaa67337d9703e1f029d5a788306fdef2030669a3bba@50.64.94.28:30303",
        "enode://4fca8ecaf9bd12b805b2b99d2ed6a28e62223707d16c53dd746e2a70f067308b0d8d9a769412f9b323b3410083dfef3eeadd139fd6946535692c1b31467f1080@159.203.78.75:30303",
        "enode://57be9e74b22ff3ea1bd3fedeb2ced310387dd176866793e273c7712305d8e4677f8913c86f93dfa8810e1cdb4177e5f87112db8748199a7771baf8dced63688b@104.41.188.223:30303",
        "enode://94072bbbf1d3e5648afc573bbaf79b14a26ac48380f635fde32782631329263fe7a347251079f9abd3a2678f5bc5e672f8e6aff93a27f0f8f4e0e4f961dac68d@1.226.84.230:50303",
        "enode://98b863da48ab8bef2339a823d552f3619fd8e892425ae40c6812c6f7e4a0afb4f9591b012183e89a63bb01c5085d0e96aa5f0812652335fb0ac946d6aaf15881@118.178.57.121:30303",
        "enode://fba5a07e283d517a2680bcfc7aeb498ac2d246d756556a2ebd5edeb39496491c47a6d27e27f82833b7d7d12defc8de994de04bb58beb72472649f9a323006820@41.135.121.6:30303"
      ]

      # Maximum discovered nodes stored (TODO: remove me once full protocol is in place)
      nodes-limit = 1000

      # Initial delay for discovery scan
      scan-initial-delay = 10.seconds

      # Scan interval for discovery
      scan-interval = 1.minute

      # Discovery message expiration time
      message-expiration = 90.minutes

      # (TODO: remove me once full protocol is in place)
      scan-max-nodes = 10
    }

    known-nodes {
      # How often known nodes updates are persisted to disk
      persist-interval = 20.seconds

      # Maximum number of persisted nodes
      max-persisted-nodes = 200
    }

    peer {
      # Retry delay for failed attempt at connecting to a peer
      connect-retry-delay = 1 minute

      # Maximum number of reconnect attempts after the connection has been initiated.
      # After that, the connection will be dropped until its initiated again (eg. by peer discovery)
      connect-max-retries = 2

      disconnect-poison-pill-timeout = 5 seconds

      wait-for-hello-timeout = 3 seconds

      wait-for-status-timeout = 30 seconds

      wait-for-chain-check-timeout = 15 seconds

      wait-for-handshake-timeout = 3 seconds

      wait-for-tcp-ack-timeout = 5 seconds

      # Maximum block headers in a single response message (as a blockchain host)
      max-blocks-headers-per-message = 100

      # Maximum block bodies in a single response message (as a blockchain host)
      max-blocks-bodies-per-message = 100

      # Maximum transactions receipts in a single response message (as a blockchain host)
      max-receipts-per-message = 100

      # Maximum MPT components in a single response message (as a blockchain host)
      max-mpt-components-per-message = 200

      # Maximum number of peers this node can connect to
      max-peers = 40

      # Maximum number of peers that can connect to this node
      max-incoming-peers = 5

      # Ethereum network identifier:
      # 1 - mainnet, 2 - morden
      network-id = 1

      # Initial delay before connecting to nodes
      update-nodes-initial-delay = 5.seconds

      # Newly discovered nodes connect attempt interval
      update-nodes-interval = 20.seconds
    }

    rpc {
      # Whether to enable JSON-RPC HTTP endpoint
      enabled = true

      # Listening address of JSON-RPC HTTP endpoint
      interface = "127.0.0.1"

      # Listening port of JSON-RPC HTTP endpoint
      port = 8546

      # Enabled JSON-RPC APIs over the HTTP endpoint
      # Available choices are: eth, web3, net, personal
      apis = "eth,web3,net"

      net {
        peer-manager-timeout = 5.seconds
      }
    }
  }

  txPool {
    # Maximum number of pending transaction kept in the pool
    tx-pool-size = 1000

    pending-tx-manager-query-timeout = 5.seconds
  }

  mining {
    # Maximum number of ommers kept in the pool
    ommers-pool-size = 30

    # This determines how many parallel eth_getWork request we can handle, by storing the prepared blocks in a cache,
    # until a corresponding eth_submitWork request is received
    block-cashe-size = 30

    # Miner's coinbase address
    coinbase = "0011223344556677889900112233445566778899"

    active-timeout = 5 seconds

    ommer-pool-query-timeout = 5.seconds
  }

  blockchain {
    # Frontier block number
    frontier-block-number = "0"

    # Homestead fork block number
    # Doc: https://github.com/ethereum/EIPs/blob/master/EIPS/eip-2.md
    homestead-block-number = "1150000"

    # EIP-150 fork block number
    # Doc: https://github.com/ethereum/EIPs/issues/150
    eip150-block-number = "2500000"

    # EIP-155 fork block number
    # Doc: https://github.com/ethereum/eips/issues/155
    # 3 000 000 following lead of existing clients implementation to maintain compatibility
    #https://github.com/paritytech/parity/blob/b50fb71dd1d29dfde2a6c7e1830447cf30896c31/ethcore/res/ethereum/classic.json#L15
    eip155-block-number = "3000000"

    # EIP-160 fork block number
    # Doc: https://github.com/ethereum/EIPs/issues/160
    eip160-block-number = "3000000"

    # Difficulty bomb pause block number
    # Doc: https://github.com/ethereumproject/ECIPs/blob/master/ECIPs/ECIP-1010.md
    difficulty-bomb-pause-block-number = "3000000"

    # Difficulty bomb continuation block number
    # Doc: https://github.com/ethereumproject/ECIPs/blob/master/ECIPs/ECIP-1010.md
    difficulty-bomb-continue-block-number = "5000000"

    # DAO fork block number (Ethereum HF/Classic split)
    # https://blog.ethereum.org/2016/07/20/hard-fork-completed/
    dao-fork-block-number = "1920000"

    # The hash of the accepted DAO fork block
    dao-fork-block-hash = "94365e3a8c0b35089c1d1195081fe7489b528a84b22199c916180db8b28ade7f"

    # Starting nonce a an empty account. Some networks (like Morden) use different values.
    account-start-nonce = "0"

    # The ID of the accepted chain
    chain-id = "3d"

    # Custom genesis JSON file path
    # null value indicates using default genesis definition that matches the main network
    custom-genesis-file = null

    # Monetary policy parameters
    # Doc: https://github.com/ethereumproject/ECIPs/blob/master/ECIPs/ECIP-1017.md
    monetary-policy {
      # Block reward in the first era
      first-era-block-reward = "5000000000000000000"

      # Monetary policy era duration in number of blocks
      era-duration = 5000000

      # Rate at which rewards get reduced in successive eras.
      # Value in range [0.0, 1.0]
      reward-reduction-rate = 0.2
    }
  }

  sync {
    # Whether to enable fast-sync
    do-fast-sync = true

    # Interval for updating peers during sync
    peers-scan-interval = 3.seconds

    # Duration for blacklisting a peer. Blacklisting reason include: invalid response from peer, response time-out, etc.
    blacklist-duration = 200.seconds

    # Retry interval when not having enough peers to start fast-sync
    start-retry-interval = 5.seconds

    # Retry interval for resuming fast sync after all connections to peers were lost
    sync-retry-interval = 5.seconds

    # Response time-out from peer during sync. If a peer fails to respond within this limit, it will be blacklisted
    peer-response-timeout = 3.minutes

    # Interval for logging syncing status info
    print-status-interval = 30.seconds

    # How often to dump fast-sync status to disk. If the client is restarted, fast-sync will continue from this point
    persist-state-snapshot-interval = 1.minute

    # Maximum concurrent requests when in fast-sync mode
    max-concurrent-requests = 50

    # Requested number of block headers when syncing from other peers
    block-headers-per-request = 200

    # Requested number of block bodies when syncing from other peers
    block-bodies-per-request = 128

    # Requested number of TX receipts when syncing from other peers
    receipts-per-request = 60

    # Requested number of MPT nodes when syncing from other peers
    nodes-per-request = 200

    # Minimum number of peers required to start fast-sync (by determining the target block)
    min-peers-to-choose-target-block = 2

    # During fast-sync when most up to date block is determined from peers, the actual target block number
    # will be decreased by this value
    target-block-offset = 500

    # How often to query peers for new blocks after the top of the chain has been reached
    check-for-new-block-interval = 1.seconds

    # When we receive a block that we don't have a parent for, it means we found a fork. To resolve it, we need to query the
    # same peer for previous blocks, until we find one that we have a parent for. This setting determines the batch size
    # of such query (number of blocks returned in a single query).
    block-resolving-per-request = 20

    # size of the list that keeps track of peers that are failing to provide us with mpt node
    # we switch them to download only blockchain elements
    fastsync-block-chain-only-peers-pool = 100

<<<<<<< HEAD
    # limit of length of branch in chain that will be resolved while doing regular sync
    # if branch is longer resolution will be aborted because of risk of out of memory error
    # too long branch may also indicate malicious peer, 24 because confirmation depth in ethereum is ~12 blocks
    # so we allow branches of 2x confirmation depth
    branch-max-depth-resolving = 24
=======
    # time between 2 consecutive requests to peer when doing fast sync, this is to prevent flagging us as spammer
    fastsync-throttle = 2 seconds
>>>>>>> dcd74a1f
  }

  pruning {
    # Pruning mode that the application will use.
    #
    # - archive: No pruning is performed
    # - basic: reference count based pruning
    #
    # After changing, please delete previous db before starting the client:
    #
    mode = "basic"

    # The amount of block history kept before pruning
    history = 1000
  }

  db {
    # IODB database is not currently used
    iodb {
      path = ${mantis.datadir}"/iodb/"
    }

    leveldb {
      # LevelDB data directory
      path = ${mantis.datadir}"/leveldb/"

      # Create DB data directory if it's missing
      create-if-missing = true

      # Should the DB raise an error as soon as it detects an internal corruption
      paranoid-checks = true

      # Force checksum verification of all data that is read from the file system on behalf of a particular read
      verify-checksums = true
    }

    # Max size of elements should be stored / removed at once. This is a recommendation value but not an enforced
    # restriction within our data sources
    batch-size = 1000
  }

  filter {
    # Time at which a filter remains valid
    filter-timeout = 10.minutes

    filter-manager-query-timeout = 3.minutes
  }

}

akka {
  loggers = ["akka.event.slf4j.Slf4jLogger"]
  loglevel = "DEBUG"
  logging-filter = "akka.event.slf4j.Slf4jLoggingFilter"
  logger-startup-timeout = 30s
  log-dead-letters = off
}<|MERGE_RESOLUTION|>--- conflicted
+++ resolved
@@ -304,16 +304,14 @@
     # we switch them to download only blockchain elements
     fastsync-block-chain-only-peers-pool = 100
 
-<<<<<<< HEAD
+    # time between 2 consecutive requests to peer when doing fast sync, this is to prevent flagging us as spammer
+    fastsync-throttle = 2 seconds
+
     # limit of length of branch in chain that will be resolved while doing regular sync
     # if branch is longer resolution will be aborted because of risk of out of memory error
     # too long branch may also indicate malicious peer, 24 because confirmation depth in ethereum is ~12 blocks
     # so we allow branches of 2x confirmation depth
     branch-max-depth-resolving = 24
-=======
-    # time between 2 consecutive requests to peer when doing fast sync, this is to prevent flagging us as spammer
-    fastsync-throttle = 2 seconds
->>>>>>> dcd74a1f
   }
 
   pruning {
