--- conflicted
+++ resolved
@@ -673,7 +673,6 @@
   logging-filter = "akka.event.slf4j.Slf4jLoggingFilter"
   logger-startup-timeout = 30s
   log-dead-letters = off
-<<<<<<< HEAD
 
   coordinated-shutdown.phases {
     actor-system-terminate {
@@ -681,7 +680,6 @@
     }
   }
 
-=======
 }
 
 # separate threadpool for concurrent header validation
@@ -692,5 +690,4 @@
     fixed-pool-size = 4
   }
   throughput = 1
->>>>>>> 78f4ff89
 }