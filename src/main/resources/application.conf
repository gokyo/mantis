grothendieck {
  # Identifier used when connecting to other clients
  client-id = "grothendieck"

  # Version string (reported by an RPC method)
  client-version = "grothendieck/v0.1"

  # Base directory where all the data used by the node is stored, including blockchain data and private keys
  datadir = ${user.home}"/.grothendieck"

  # The unencrypted private key of this node
  node-key-file = ${grothendieck.datadir}"/nodeId.keys"

  # Keystore directory: stores encrypted private keys of accounts managed by this node
  keystore-dir = ${grothendieck.datadir}"/keystore"

  # timeout for shutting down the ActorSystem
  shutdown-timeout = "15.seconds"

  # one of the algorithms defined here:
  # https://docs.oracle.com/javase/8/docs/technotes/guides/security/StandardNames.html#SecureRandom
  secure-random-algo = "NativePRNG"

  network {
    # Ethereum protocol version
    protocol-version = "1"

    server-address {
      # Listening interface for Ethereum protocol connections
      interface = "127.0.0.1"

      # Listening port for Ethereum protocol connections
      port = 9076
    }

    discovery {
      # Set of initial nodes
      bootstrap-nodes = [
        "enode://18a551bee469c2e02de660ab01dede06503c986f6b8520cb5a65ad122df88b17b285e3fef09a40a0d44f99e014f8616cf1ebc2e094f96c6e09e2f390f5d34857@47.90.36.129:30303",
        "enode://2521b2616f795f3eb21757b52908978783a5eb8c35850e5934015f713d00bb476370176264b5b678b88e4e14bed4196476627f7e079d67bf0c02622c0fe7d9d7@125.134.78.189:30303",
        "enode://3f5f14647126dc39323447e22cb548369e1377a4e789ad48a6dc6680df1a39a28c46d36e79165fa155fdfaa67337d9703e1f029d5a788306fdef2030669a3bba@50.64.94.28:30303",
        "enode://4fca8ecaf9bd12b805b2b99d2ed6a28e62223707d16c53dd746e2a70f067308b0d8d9a769412f9b323b3410083dfef3eeadd139fd6946535692c1b31467f1080@159.203.78.75:30303",
        "enode://57be9e74b22ff3ea1bd3fedeb2ced310387dd176866793e273c7712305d8e4677f8913c86f93dfa8810e1cdb4177e5f87112db8748199a7771baf8dced63688b@104.41.188.223:30303",
        "enode://94072bbbf1d3e5648afc573bbaf79b14a26ac48380f635fde32782631329263fe7a347251079f9abd3a2678f5bc5e672f8e6aff93a27f0f8f4e0e4f961dac68d@1.226.84.230:50303",
        "enode://98b863da48ab8bef2339a823d552f3619fd8e892425ae40c6812c6f7e4a0afb4f9591b012183e89a63bb01c5085d0e96aa5f0812652335fb0ac946d6aaf15881@118.178.57.121:30303",
        "enode://fba5a07e283d517a2680bcfc7aeb498ac2d246d756556a2ebd5edeb39496491c47a6d27e27f82833b7d7d12defc8de994de04bb58beb72472649f9a323006820@41.135.121.6:30303"
      ]

      # TODO: remove me
      bootstrap-nodes-scan-interval = 2 minutes
    }

    peer {
      # Retry delay for failed attempt at connecting to a peer
      connect-retry-delay = 20 seconds

      # Maximum number of reconnect attempts after the connection has been initiated.
      # After that, the connection will be dropped until its initiated again (eg. by peer discovery)
      connect-max-retries = 30

      disconnect-poison-pill-timeout = 5 seconds

      wait-for-hello-timeout = 3 seconds

      wait-for-status-timeout = 30 seconds

      wait-for-chain-check-timeout = 15 seconds

<<<<<<< HEAD
      # Maximum block headers in a single response message (as a blockchain host)
=======
      wait-for-handshake-timeout = 3 seconds
      wait-for-tcp-ack-timeout = 5 seconds

>>>>>>> 5c4389c8
      max-blocks-headers-per-message = 200

      # Maximum block bodies in a single response message (as a blockchain host)
      max-blocks-bodies-per-message = 200

      # Maximum transactions receipts in a single response message (as a blockchain host)
      max-receipts-per-message = 200

      # Maximum MPT components in a single response message (as a blockchain host)
      max-mpt-components-per-message = 400

      # Maximum connected peers
      max-peers = 10

      # Ethereum network identifier:
      # 1 - mainnet, 2 - morden
      network-id = 1
    }

    rpc {
      # Whether to enable JSON-RPC HTTP endpoint
      enabled = true

      # Listening address of JSON-RPC HTTP endpoint
      interface = "127.0.0.1"

      # Listening port of JSON-RPC HTTP endpoint
      port = 8546

      # Enabled JSON-RPC APIs over the HTTP endpoint
      # Available choices are: eth, web3, net, personal
      apis = "eth,web3,net"
    }
  }

  txPool {
    # Maximum number of pending transaction kept in the pool
    tx-pool-size = 1000

    pending-tx-manager-query-timeout = 5.seconds
  }

  mining {
    # Maximum number of ommers kept in the pool
    ommers-pool-size = 30

    # This determines how many parallel eth_getWork request we can handle, by storing the prepared blocks in a cache,
    # until a corresponding eth_submitWork request is received
    block-cashe-size = 30

    # Miner's coinbase address
    coinbase = "0011223344556677889900112233445566778899"

    ommer-pool-query-timeout = 5.seconds
  }

  blockchain {
    # Frontier block number
    frontier-block-number = "0"

    # Homestead fork block number
    # Doc: https://github.com/ethereum/EIPs/blob/master/EIPS/eip-2.md
    homestead-block-number = "1150000"

    # EIP-150 fork block number
    # Doc: https://github.com/ethereum/EIPs/issues/150
    eip150-block-number = "2500000"

    # EIP-160 fork block number
    # Doc: https://github.com/ethereum/EIPs/issues/160
    eip160-block-number = "3000000"

    # Difficulty bomb pause block number
    # Doc: https://github.com/ethereumproject/ECIPs/blob/master/ECIPs/ECIP-1010.md
    difficulty-bomb-pause-block-number = "3000000"

    # Difficulty bomb continuation block number
    # Doc: https://github.com/ethereumproject/ECIPs/blob/master/ECIPs/ECIP-1010.md
    difficulty-bomb-continue-block-number = "5000000"

    # DAO fork block number (Ethereum HF/Classic split)
    # https://blog.ethereum.org/2016/07/20/hard-fork-completed/
    dao-fork-block-number = "1920000"

    # The hash of the accepted DAO fork block
    dao-fork-block-hash = "94365e3a8c0b35089c1d1195081fe7489b528a84b22199c916180db8b28ade7f"

    # Starting nonce a an empty account. Some networks (like Morden) use different values.
    account-start-nonce = "0"

    # The ID of the accepted chain
    chain-id = "3d"

    # Custom genesis JSON file path
    # null value indicates using default genesis definition that matches the main network
    custom-genesis-file = null

    # Monetary policy parameters
    # Doc: https://github.com/ethereumproject/ECIPs/blob/master/ECIPs/ECIP-1017.md
    monetary-policy {
      # Block reward in the first era
      first-era-block-reward = "5000000000000000000"

      # Monetary policy era duration in number of blocks
      era-duration = 5000000

      # Rate at which rewards get reduced in successive eras.
      # Value in range [0.0, 1.0]
      reward-reduction-rate = 0.2
    }
  }

  sync {
    # Whether to enable fast-sync
    do-fast-sync = true

    # Interval for updating peers during sync
    peers-scan-interval = 3.seconds

    # Duration for blacklisting a peer. Blacklisting reason include: invalid response from peer, response time-out, etc.
    blacklist-duration = 30.seconds

    # Retry interval when not having enough peers to start fast-sync
    start-retry-interval = 5.seconds

    # Retry interval for resuming fast sync after all connections to peers were lost
    sync-retry-interval = 5.seconds

    # Response time-out from peer during sync. If a peer fails to respond within this limit, it will be blacklisted
    peer-response-timeout = 10.seconds

    # Interval for logging syncing status info
    print-status-interval = 2.seconds

    # How often to dump fast-sync status to disk. If the client is restarted, fast-sync will continue from this point
    persist-state-snapshot-interval = 1.minute

    # Maximum concurrent requests when in fast-sync mode
    max-concurrent-requests = 50

    # Requested number of block headers when syncing from other peers
    block-headers-per-request = 2048

    # Requested number of block bodies when syncing from other peers
    block-bodies-per-request = 128

    # Requested number of TX receipts when syncing from other peers
    receipts-per-request = 60

    # Requested number of MPT nodes when syncing from other peers
    nodes-per-request = 1000

    # Minimum number of peers required to start fast-sync (by determining the target block)
    min-peers-to-choose-target-block = 2

    # During fast-sync when most up to date block is determined from peers, the actual target block number
    # will be decreased by this value
    target-block-offset = 500

    # How often to query peers for new blocks after the top of the chain has been reached
    check-for-new-block-interval = 1.seconds

    # When we receive a block that we don't have a parent for, it means we found a fork. To resolve it, we need to query the
    # same peer for previous blocks, until we find one that we have a parent for. This setting determines the batch size
    # of such query (number of blocks returned in a single query).
    block-resolving-depth = 20
  }

  db {
    # IODB database is not currently used
    iodb {
      path = ${grothendieck.datadir}"/iodb/"
    }

    leveldb {
      # LevelDB data directory
      path = ${grothendieck.datadir}"/leveldb/"

      # Create DB data directory if it's missing
      create-if-missing = true

      # Should the DB raise an error as soon as it detects an internal corruption
      paranoid-checks = true

      # Force checksum verification of all data that is read from the file system on behalf of a particular read
      verify-checksums = true
    }
  }

  filter {
    # Time at which a filter remains valid
    filter-timeout = 10.minutes

    filter-manager-query-timeout = 3.seconds
  }

}

akka {
  loggers = ["akka.event.slf4j.Slf4jLogger"]
  loglevel = "DEBUG"
  logging-filter = "akka.event.slf4j.Slf4jLoggingFilter"
  logger-startup-timeout = 30s
}<|MERGE_RESOLUTION|>--- conflicted
+++ resolved
@@ -66,13 +66,11 @@
 
       wait-for-chain-check-timeout = 15 seconds
 
-<<<<<<< HEAD
+      wait-for-handshake-timeout = 3 seconds
+
+      wait-for-tcp-ack-timeout = 5 seconds
+
       # Maximum block headers in a single response message (as a blockchain host)
-=======
-      wait-for-handshake-timeout = 3 seconds
-      wait-for-tcp-ack-timeout = 5 seconds
-
->>>>>>> 5c4389c8
       max-blocks-headers-per-message = 200
 
       # Maximum block bodies in a single response message (as a blockchain host)
